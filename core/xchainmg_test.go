package xchaincore

import (
	"context"
	"crypto/ecdsa"
	"crypto/elliptic"
	"crypto/rand"
	"fmt"
	"io/ioutil"
	"math/big"
	"net"
	"os"
	"os/exec"
	"testing"
	"time"

	"github.com/golang/protobuf/proto"

	log "github.com/xuperchain/log15"
	"github.com/xuperchain/xuperunion/common/config"
	"github.com/xuperchain/xuperunion/global"
	"github.com/xuperchain/xuperunion/p2pv2"
	xuper_p2p "github.com/xuperchain/xuperunion/p2pv2/pb"
	"github.com/xuperchain/xuperunion/pb"

	"github.com/xuperchain/xuperunion/contract/kernel"
	crypto_client "github.com/xuperchain/xuperunion/crypto/client"
	"github.com/xuperchain/xuperunion/ledger"
	"github.com/xuperchain/xuperunion/utxo"
)

const BobAddress = "dpzuVdosQrF2kmzumhVeFQZa1aYcdgFpN"
const BobPubkey = `{"Curvname":"P-256","X":74695617477160058757747208220371236837474210247114418775262229497812962582435,"Y":51348715319124770392993866417088542497927816017012182211244120852620959209571}`
const BobPrivateKey = `{"Curvname":"P-256","X":74695617477160058757747208220371236837474210247114418775262229497812962582435,"Y":51348715319124770392993866417088542497927816017012182211244120852620959209571,"D":29079635126530934056640915735344231956621504557963207107451663058887647996601}`
const DefaultKvEngine = "leveldb"

var baseDir = os.Getenv("XCHAIN_ROOT")

func Init(t *testing.T) *XChainMG {
	logger := log.New("module", "xchain")
	logger.SetHandler(log.StreamHandler(os.Stderr, log.LogfmtFormat()))
	cfg := config.NewNodeConfig()

	l, _ := net.Listen("tcp", ":0")
	port := l.Addr().(*net.TCPAddr).Port
	l.Close()
	t.Log("port: ", port)
	cfg.P2pV2.Port = int32(port)

	p2pV2Service, p2pV2Err := p2pv2.NewP2PServerV2(cfg.P2pV2, nil)
	t.Log("cfg: ", cfg.P2pV2)
	if p2pV2Err != nil {
		t.Error("new p2pv2 server error ", p2pV2Err.Error())
	}
	xcmg := &XChainMG{}
	cfg.Datapath = "../core/data/blockchain"
	if err := xcmg.Init(logger, cfg, p2pV2Service); err != nil {
		t.Error("XChainMG init error ", err.Error())
	}
	return xcmg
}

func TestXChainMgBasic(t *testing.T) {
	/*
		c := exec.Command("sh", "-c", "../xchain-cli netUrl gen")
		_, cmdErr := c.Output()
		if cmdErr != nil {
			t.Error("netUrl gen error ", cmdErr.Error())
		}
	*/
	InitCreateBlockChain(t)
	xcmg := Init(t)
	defer func() {
		if xcmg != nil {
			xcmg.Stop()
			defer os.RemoveAll(fmt.Sprintf("%s/core/data", baseDir))
		}
	}()
	if xcmg == nil {
		t.Error("create XChainMG error")
	}
	// test for Get
	rootXCore := xcmg.Get("xuper")
	if rootXCore == nil {
		t.Error("expect not nil, but got ", rootXCore)
	}
	xcore := xcmg.Get("Dog")
	if xcore != nil {
		t.Error("expect nil, but got ", xcore)
	}
	// test for GetAll
	bcs := xcmg.GetAll()
	if len(bcs) != 1 {
		t.Error("expect size but got ", len(bcs), "expect xuper xchain but got ", bcs[0])
	}
	// test for Start
	xcmg.Start()
	// test for CreateBlockChain
	// create exist chain
	xcore2, xcoreErr := xcmg.CreateBlockChain("xuper", []byte("todo"))
	if xcoreErr != ErrBlockChainIsExist {
		t.Error("expect ErrBlockChainIsExist, but got ", xcoreErr)
	} else {
		t.Log("xcore2: ", xcore2)
	}
	// create non exist chain
	rootJs, _ := ioutil.ReadFile(fmt.Sprintf("%s/core/data/config", baseDir) + "/xuper.json")
	xcore2, xcoreErr = xcmg.CreateBlockChain("dog", rootJs)
	if xcoreErr != nil {
		t.Error("create non exist chain error ", xcoreErr.Error())
	} else {
		defer os.RemoveAll(fmt.Sprintf("%s/core/data/blockchain/dog", baseDir))
		t.Log("dog chain ", xcore2)
	}
	status := rootXCore.Status()
	t.Log("xuper chain status ", status)

	txReq := &pb.TxData{}
	txReq.Bcname = "xuper"
	txReq.FromAddr = BobAddress
	txReq.FromPubkey = BobPubkey
	txReq.FromScrkey = BobPrivateKey
	txReq.Nonce = "nonce"
	txReq.Timestamp = time.Now().UnixNano()
	// tx_req.Desc = []byte("")
	txReq.Account = []*pb.TxDataAccount{
		{Address: BobAddress, Amount: "1"},
	}
	txReq.Header = &pb.Header{}
	hd := &global.XContext{Timer: global.NewXTimer()}
	txStatus := rootXCore.GenerateTx(txReq, hd)
	t.Log("tx status ", txStatus)

	ret, balErr := rootXCore.GetBalance(BobAddress)
	if balErr != nil {
		t.Error("get balance error ", balErr.Error())
	} else {
		t.Log("address ", BobAddress, " balance ", ret)
	}
	// test for GetFrozenBalance
	ret, balErr = rootXCore.GetFrozenBalance(BobAddress)
	if balErr != nil {
		t.Error("get frozen balance error ", balErr.Error())
	} else {
		t.Log("address ", BobAddress, " frozen balance ", ret)
	}

	// test for GetConsType
	consType := rootXCore.GetConsType()
	if consType != "single" {
		t.Error("expect consType is single, but got ", consType)
	}
	// test for GetDposCandidates
	strArr, _ := rootXCore.GetDposCandidates()
	if len(strArr) != 0 {
		t.Error("expect 0 candidates, but got ", len(strArr))
	}
	// test for GetDposNominateRecords
	strArr2, _ := rootXCore.GetDposNominateRecords(BobAddress)
	if len(strArr2) != 0 {
		t.Error("expect 0 moninate records, but got ", len(strArr2))
	}
	strArr3, _ := rootXCore.GetDposNominatedRecords(BobAddress)
	if len(strArr3) != 0 {
		t.Error("expect 0 moninated records, but got ", len(strArr3))
	}
	strArr4, _ := rootXCore.GetDposVoteRecords(BobAddress)
	if len(strArr4) != 0 {
		t.Error("expect 0 vote records, but got ", len(strArr4))
	}
	strArr5, _ := rootXCore.GetDposVotedRecords(BobAddress)
	if len(strArr5) != 0 {
		t.Error("expect 0 voted records, but got ", len(strArr4))
	}
	// test for GetCheckResults
	proposers, _ := rootXCore.GetCheckResults(0)
	if len(proposers) != 0 {
		t.Error("expect 0 proposers, but got ", len(proposers))
	}
	// test for PostTx -> txStatus
	reply, state := rootXCore.PostTx(txStatus, hd)
	t.Log("postTx reply ", reply)
	t.Log("postTx status ", state)
	// test for QueryTx -> txStatus
	result := rootXCore.QueryTx(txStatus)
	t.Log("query non exist tx result ", result)
	// query ok tx
	ecdsaPk, pkErr := ecdsa.GenerateKey(elliptic.P256(), rand.Reader)
	if pkErr != nil {
		t.Error("generate key error ", pkErr.Error())
	}
	t.Log("tip blockid ", rootXCore.Ledger.GetMeta().TipBlockid)
	t.Log("tx ", txStatus.Tx)
	block, formatBlockErr := rootXCore.Ledger.FormatBlock([]*pb.Transaction{txStatus.Tx},
		[]byte(BobAddress),
		ecdsaPk,
		223456789,
		0,
		0,
		rootXCore.Ledger.GetMeta().TipBlockid,
		big.NewInt(1))
	if formatBlockErr != nil {
		t.Error("format block error", formatBlockErr.Error())
	}
	confirmStatus := rootXCore.Ledger.ConfirmBlock(block, false)
	if !confirmStatus.Succ {
		t.Error("confirm block error ", confirmStatus)
	}
	playErr := rootXCore.Utxovm.Play(block.Blockid)
	if playErr != nil {
		t.Error("utxo play error ", playErr.Error())
	}
	rootXCore.nodeMode = config.NodeModeFastSync
	globalBlock := &pb.Block{
		Header:  &pb.Header{},
		Bcname:  "xuper",
		Blockid: block.Blockid,
		Status:  pb.Block_TRUNK,
		Block:   block,
	}
	result = rootXCore.QueryTx(txStatus)
	t.Log("query exist tx result ", result)
	// test for GetNodeMode
	nodeMode := rootXCore.GetNodeMode()
	if nodeMode != config.NodeModeFastSync {
		t.Error("expect FAST_SYNC, but got ", nodeMode)
	}
	// test for SendBlock
	// sendblock exist block
	sendBlockErr := rootXCore.SendBlock(globalBlock, hd)
	if sendBlockErr != nil && sendBlockErr != ErrBlockExist {
		t.Error("send block error ", sendBlockErr.Error())
	}
	// sendblock non exist block but trunk block
	txReq.Nonce = "nonce1"
	txReq.Timestamp = time.Now().UnixNano()
	txStatus = rootXCore.GenerateTx(txReq, &global.XContext{Timer: global.NewXTimer()})
	block, formatBlockErr = rootXCore.Ledger.FormatBlock([]*pb.Transaction{txStatus.Tx},
		[]byte(BobAddress),
		ecdsaPk,
		223456789,
		0,
		0,
		rootXCore.Ledger.GetMeta().TipBlockid,
		big.NewInt(1))
	if formatBlockErr != nil {
		t.Error("format block error", formatBlockErr.Error())
	}
	globalBlock = &pb.Block{
		Header:  &pb.Header{},
		Bcname:  "xuper",
		Blockid: block.Blockid,
		Status:  pb.Block_TRUNK,
		Block:   block,
	}
	sendBlockErr = rootXCore.SendBlock(globalBlock, &global.XContext{Timer: global.NewXTimer()})
	if sendBlockErr != nil {
		t.Error("send block error ", sendBlockErr.Error())
		return
	}
	status = rootXCore.Status()
	t.Log("xuper chain status ", status)
	// sendblock non exist block and no trunk block
	txReq.Nonce = "nonce2"
	txReq.Timestamp = time.Now().UnixNano()
	txStatus = rootXCore.GenerateTx(txReq, &global.XContext{Timer: global.NewXTimer()})
	block, formatBlockErr = rootXCore.Ledger.FormatBlock([]*pb.Transaction{txStatus.Tx},
		[]byte(BobAddress),
		ecdsaPk,
		223456789,
		0,
		0,
		rootXCore.Ledger.GetMeta().TipBlockid,
		big.NewInt(1))
	if formatBlockErr != nil {
		t.Error("format block error", formatBlockErr.Error())
	}
	globalBlock = &pb.Block{
		Header:  &pb.Header{},
		Bcname:  "xuper",
		Blockid: block.Blockid,
		Status:  pb.Block_TRUNK,
		Block:   block,
	}
	// save in pending table
	saveErr := rootXCore.Ledger.SavePendingBlock(globalBlock)
	if saveErr != nil {
		t.Error("save error ", saveErr.Error())
	}
	txReq.Nonce = "nonce3"
	txReq.Timestamp = time.Now().UnixNano()
	txStatus = rootXCore.GenerateTx(txReq, &global.XContext{Timer: global.NewXTimer()})
	block2, formatBlockErr2 := rootXCore.Ledger.FormatBlock([]*pb.Transaction{txStatus.Tx},
		[]byte(BobAddress),
		ecdsaPk,
		223456789,
		0,
		0,
		globalBlock.Block.Blockid,
		big.NewInt(1))

	if formatBlockErr2 != nil {
		t.Error("format block error", formatBlockErr.Error())
	}
	globalBlock = &pb.Block{
		Header:  &pb.Header{},
		Bcname:  "xuper",
		Blockid: block2.Blockid,
		Status:  pb.Block_TRUNK,
		Block:   block2,
	}
	sendBlockErr = rootXCore.SendBlock(globalBlock, &global.XContext{Timer: global.NewXTimer()})
	if sendBlockErr != nil {
		t.Error("send block error ", sendBlockErr.Error())
	}
	// test for GetBlock
	// get exist block
	blockID := &pb.BlockID{
		Header:      &pb.Header{},
		Bcname:      "xuper",
		Blockid:     globalBlock.Blockid,
		NeedContent: true,
	}
	existBlock := rootXCore.GetBlock(blockID)
	if existBlock == nil {
		t.Error("expect no nil, but got ", existBlock)
	}
	// get non exist block
	blockID = &pb.BlockID{
		Header:      &pb.Header{},
		Bcname:      "dog",
		Blockid:     []byte("123456"),
		NeedContent: true,
	}
	existBlock = rootXCore.GetBlock(blockID)
	if existBlock.Status != pb.Block_NOEXIST {
		t.Error("expect NOEXIST but got ", existBlock.Status)
	}
	// test for GetBlockChainStatus
	blkStatus := &pb.BCStatus{
		Header: &pb.Header{},
		Bcname: "xuper",
	}
	out := rootXCore.GetBlockChainStatus(blkStatus)
	t.Log("out:  ", out)
	out2 := rootXCore.ConfirmTipBlockChainStatus(blkStatus)
	t.Log("out: ", out2)
	// test for countGetBlockChainStatus
	res, _ := xuper_p2p.NewXuperMessage(xuper_p2p.XuperMsgVersion2, "xuper", "123456789",
		xuper_p2p.XuperMessage_GET_BLOCK_RES, nil, xuper_p2p.XuperMessage_CHECK_SUM_ERROR)
	countGetBlockChainStatus([]*xuper_p2p.XuperMessage{res})
	// test for countConfirmBlockRes
	t.Log("state value ", countConfirmBlockRes([]*xuper_p2p.XuperMessage{res}))
	t.Log("is accepted: ", rootXCore.syncConfirm(blkStatus))
	res2, _ := rootXCore.syncForOnce()
	t.Log("sync for once", res2)
	// test for xc.pipelineM
	rollBackErr := rootXCore.pipelineM.RollbackPrePlay()
	if rollBackErr != nil {
		t.Error("roll back error ", rollBackErr.Error())
	}
	rootXCore.pipelineM.FetchTxs()
	rootXCore.pipelineM.Pause()
	rootXCore.pipelineM.Resume()
	t.Log(rootXCore.pipelineM.NeedInitCtx())
	rootXCore.pipelineM.doPrePlay()
	rootXCore.doMiner()
	// test fot BroadCastGetBlock
	rootXCore.BroadCastGetBlock(blockID)
	// test for xchainmg_net.go
	// assemble POSTTX,SENDBLOCK,BATCHPOSTTX,
	msgInfo, _ := proto.Marshal(txStatus)
	t.Log("msg info ", msgInfo)
	msgTmp, _ := xuper_p2p.NewXuperMessage(xuper_p2p.XuperMsgVersion1, "xuper", "123456", xuper_p2p.XuperMessage_POSTTX,
		msgInfo, xuper_p2p.XuperMessage_NONE)
	xcmg.msgChan <- msgTmp
	//batch BatchPostTx
	batchTxs := &pb.BatchTxs{
		Header: &pb.Header{},
		Txs:    []*pb.TxStatus{txStatus},
	}
	t.Log("batchTxs: ", batchTxs)
	msgInfos, _ := proto.Marshal(batchTxs)
	msgsTmp, _ := xuper_p2p.NewXuperMessage(xuper_p2p.XuperMsgVersion1, "xuper", "123457", xuper_p2p.XuperMessage_BATCHPOSTTX,
		msgInfos, xuper_p2p.XuperMessage_NONE)
	xcmg.msgChan <- msgsTmp
	sendBlockMsgInfo, _ := proto.Marshal(globalBlock)
	sendBlockMsgTmp, _ := xuper_p2p.NewXuperMessage(xuper_p2p.XuperMsgVersion1, "xuper", "123458", xuper_p2p.XuperMessage_SENDBLOCK,
		sendBlockMsgInfo, xuper_p2p.XuperMessage_NONE)
	xcmg.msgChan <- sendBlockMsgTmp
	<-time.After(3 * time.Second)
<<<<<<< HEAD
	/*
		xcmg.handleGetBlock(sendBlockMsgTmp)
		blkStatusMsg, _ := proto.Marshal(blkStatus)
		blkStatusTmp, _ := xuper_p2p.NewXuperMessage(xuper_p2p.XuperMsgVersion1, "xuper", "123459", xuper_p2p.XuperMessage_GET_BLOCKCHAINSTATUS,
			blkStatusMsg, xuper_p2p.XuperMessage_NONE)
		xcmg.msgChan <- blkStatusTmp
		xcmg.handleGetBlockChainStatus(blkStatusTmp)
		xcmg.handleConfirmBlockChainStatus(blkStatusTmp)
=======
	ctx := context.Background()
	xcmg.handleGetBlock(ctx, sendBlockMsgTmp)
	blkStatusMsg, _ := proto.Marshal(blkStatus)
	blkStatusTmp, _ := xuper_p2p.NewXuperMessage(xuper_p2p.XuperMsgVersion1, "xuper", "123459", xuper_p2p.XuperMessage_GET_BLOCKCHAINSTATUS,
		blkStatusMsg, xuper_p2p.XuperMessage_NONE)
	xcmg.msgChan <- blkStatusTmp
	xcmg.handleGetBlockChainStatus(ctx, blkStatusTmp)
	xcmg.handleConfirmBlockChainStatus(ctx, blkStatusTmp)
>>>>>>> 0d3f2cb5

		xcmg.Stop()
	*/
}

func InitCreateBlockChain(t *testing.T) {
	//defer os.RemoveAll(workSpace)
	workSpace := fmt.Sprintf("%s/core/data/blockchain/xuper", baseDir)
	os.RemoveAll(fmt.Sprintf("%s/core/data", baseDir))
	cmd := fmt.Sprintf("cp -rf %s/data %s/core/", baseDir, baseDir)
	fmt.Println(cmd)
	c := exec.Command("sh", "-c", cmd)

	_, cmdErr := c.Output()
	if cmdErr != nil {
		//	t.Error("cp error ", cmdErr.Error())
	}
	os.RemoveAll(fmt.Sprintf("%s/core/data/blockchain/xuper/", baseDir))
	ledger, err := ledger.NewLedger(workSpace, nil, nil, DefaultKvEngine, crypto_client.CryptoTypeDefault)
	if err != nil {
		t.Fatal(err)
	}
	defer ledger.Close()
	kl := &kernel.Kernel{}
	kLogger := log.New("module", "kernel")
	kLogger.SetHandler(log.StreamHandler(os.Stderr, log.LogfmtFormat()))
	kl.Init(workSpace, kLogger, nil, "xuper")
	kl.SetNewChainWhiteList(map[string]bool{BobAddress: true})
	utxoVM, _ := utxo.MakeUtxoVM("xuper", ledger, workSpace, "", "", []byte(""), nil, 5000, 60, 500, nil, false, DefaultKvEngine, crypto_client.CryptoTypeDefault)
	utxoVM.RegisterVM("kernel", kl, global.VMPrivRing0)
	//创建链的时候分配财富
	tx, err2 := utxoVM.GenerateRootTx([]byte(`
        {
            "version" : "1"
            , "consensus" : {
                "type"  : "single",
                "miner" : "dpzuVdosQrF2kmzumhVeFQZa1aYcdgFpN"
            }
            , "predistribution":[
                {
                    "address" : "dpzuVdosQrF2kmzumhVeFQZa1aYcdgFpN"
                    , "quota" : "100000000000000000000"
                }
            ]
            , "maxblocksize" : "128"
            , "period" : "3000"
            , "award" : "428100000000"
            , "decimals" : "8"
            , "award_decay": {
                "height_gap": 31536000,
                "ratio": 1
            }
        }
    `))
	if err2 != nil {
		t.Fatal(err2)
	}
	defer utxoVM.Close()
	block, _ := ledger.FormatRootBlock([]*pb.Transaction{tx})
	confirmStatus := ledger.ConfirmBlock(block, true)
	if !confirmStatus.Succ {
		t.Fatal("confirm block fail")
	}
	playErr := utxoVM.Play(block.Blockid)
	if playErr != nil {
		t.Fatal(playErr)
	}
	c = exec.Command("sh", "-c", fmt.Sprintf("cp %s/core/data/config/xuper.json %s/core/data/blockchain/xuper/", baseDir, baseDir))
	_, cmdErr = c.Output()
	if cmdErr != nil {
		t.Error("cp error ", cmdErr.Error())
	}
}<|MERGE_RESOLUTION|>--- conflicted
+++ resolved
@@ -389,7 +389,7 @@
 		sendBlockMsgInfo, xuper_p2p.XuperMessage_NONE)
 	xcmg.msgChan <- sendBlockMsgTmp
 	<-time.After(3 * time.Second)
-<<<<<<< HEAD
+
 	/*
 		xcmg.handleGetBlock(sendBlockMsgTmp)
 		blkStatusMsg, _ := proto.Marshal(blkStatus)
@@ -398,7 +398,7 @@
 		xcmg.msgChan <- blkStatusTmp
 		xcmg.handleGetBlockChainStatus(blkStatusTmp)
 		xcmg.handleConfirmBlockChainStatus(blkStatusTmp)
-=======
+
 	ctx := context.Background()
 	xcmg.handleGetBlock(ctx, sendBlockMsgTmp)
 	blkStatusMsg, _ := proto.Marshal(blkStatus)
@@ -407,7 +407,7 @@
 	xcmg.msgChan <- blkStatusTmp
 	xcmg.handleGetBlockChainStatus(ctx, blkStatusTmp)
 	xcmg.handleConfirmBlockChainStatus(ctx, blkStatusTmp)
->>>>>>> 0d3f2cb5
+
 
 		xcmg.Stop()
 	*/
