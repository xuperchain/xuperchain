--- conflicted
+++ resolved
@@ -14,11 +14,8 @@
 	"time"
 
 	"github.com/golang/protobuf/proto"
-<<<<<<< HEAD
 	"github.com/golang/snappy"
-=======
 	"github.com/patrickmn/go-cache"
->>>>>>> a95ab4a9
 	log "github.com/xuperchain/log15"
 
 	"github.com/xuperchain/xuperunion/common"
@@ -112,14 +109,11 @@
 	coreConnection bool
 	// if failSkip is false, you will execute loop of walk, or just only once walk
 	failSkip bool
-<<<<<<< HEAD
 	// open the switch of enableCompressed
 	enableCompressed bool
-=======
 	// add a lru cache of tx gotten for xchaincore
 	txidCache            *cache.Cache
 	txidCacheExpiredTime time.Duration
->>>>>>> a95ab4a9
 }
 
 // Status return the status of the chain
@@ -149,12 +143,9 @@
 	xc.stopFlag = false
 	xc.coreConnection = cfg.CoreConnection
 	xc.failSkip = cfg.FailSkip
-<<<<<<< HEAD
 	xc.enableCompressed = cfg.EnableCompressed
-=======
 	xc.txidCacheExpiredTime = cfg.TxidCacheExpiredTime
 	xc.txidCache = cache.New(xc.txidCacheExpiredTime, TxidCacheGcTime)
->>>>>>> a95ab4a9
 	ledger.MemCacheSize = cfg.DBCache.MemCacheSize
 	ledger.FileHandlersCacheSize = cfg.DBCache.FdCacheSize
 	datapath := cfg.Datapath + "/" + bcname
