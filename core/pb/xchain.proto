--- conflicted
+++ resolved
@@ -1050,10 +1050,6 @@
   map<string, ContractList> contracts = 2;
 }
 
-<<<<<<< HEAD
-
-=======
->>>>>>> 7e0ef4c9
 message CrossQueryRequest {
   string bcname = 1;
   int64 timestamp = 2;
