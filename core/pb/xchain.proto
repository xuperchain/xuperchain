syntax = "proto3";

import "google/api/annotations.proto";
import "chainedbft.proto";
package pb;

enum XChainErrorEnum {
  SUCCESS = 0;
  UNKNOW_ERROR = 1;
  CONNECT_REFUSE = 2;
  NOT_ENOUGH_UTXO_ERROR = 3;
  UTXOVM_ALREADY_UNCONFIRM_ERROR = 4;
  UTXOVM_NOT_FOUND_ERROR = 5;
  INPUT_OUTPUT_NOT_EQUAL_ERROR = 6;
  TX_NOT_FOUND_ERROR = 7;
  TX_SIGN_ERROR = 8;
  BLOCKCHAIN_NOTEXIST = 9;
  VALIDATE_ERROR = 10;
  CANNOT_SYNC_BLOCK_ERROR = 11;
  CONFIRM_BLOCK_ERROR = 12;
  UTXOVM_PLAY_ERROR = 13;
  WALK_ERROR = 14;
  NOT_READY_ERROR = 15;
  BLOCK_EXIST_ERROR = 16;
  ROOT_BLOCK_EXIST_ERROR = 17;
  TX_DUPLICATE_ERROR = 19;
  SERVICE_REFUSED_ERROR = 20;
  TXDATA_SIGN_ERROR = 21;
  TX_SLE_ERROR = 25;
  TX_FEE_NOT_ENOUGH_ERROR = 26;
  UTXO_SIGN_ERROR = 28;
  DPOS_QUERY_ERROR = 31;
  RWSET_INVALID_ERROR = 33;
  RWACL_INVALID_ERROR = 34;
  GAS_NOT_ENOUGH_ERROR = 35;
  TX_VERSION_INVALID_ERROR = 36;
  COMPLIANCE_CHECK_NOT_APPROVED = 37;
  ACCOUNT_CONTRACT_STATUS_ERROR = 38;
  TX_VERIFICATION_ERROR = 40;
}

// TransactionStatus is the status of transaction
enum TransactionStatus {
  // Undefined status
  UNDEFINE = 0;
  // Transaction not exist
  NOEXIST = 1;
  // Transaction have been confirmed
  CONFIRM = 2;
  // Transaction is on the furcation
  FURCATION = 3;
  // Transaction have not been confirmed
  UNCONFIRM = 4;
  // Transaction occurs error
  FAILED = 5;
}

// Xchain is the main interfaces
service Xchain {

  // SelectUTXOBySize merge many utxos into a few of utxos
  rpc SelectUTXOBySize(UtxoInput) returns (UtxoOutput) {
    option (google.api.http) = {
      post : "/v1/select_utxo_by_size"
      body : "*"
    };
  }

  // PostTx post Transaction to a node
  rpc PostTx(TxStatus) returns (CommonReply) {
    option (google.api.http) = {
      post : "/v1/post_tx"
      body : "*"
    };
  }

  rpc QueryACL(AclStatus) returns (AclStatus) {
    option (google.api.http) = {
      post : "/v1/query_acl"
      body : "*"
    };
  }

  rpc QueryUtxoRecord(UtxoRecordDetail) returns (UtxoRecordDetail) {
    option (google.api.http) = {
      post : "/v1/query_utxo_record"
      body : "*"
    };
  }

  rpc QueryContractStatData(ContractStatDataRequest)
      returns (ContractStatDataResponse) {
    option (google.api.http) = {
      post : "/v1/query_contract_stat_data"
      body : "*"
    };
  }

  rpc GetAccountContracts(GetAccountContractsRequest)
      returns (GetAccountContractsResponse) {
    option (google.api.http) = {
      post : "/v1/get_account_contracts"
      body : "*"
    };
  }

  // QueryTx query Transaction by TxStatus,
  // Bcname and Txid are required for this
  rpc QueryTx(TxStatus) returns (TxStatus) {
    option (google.api.http) = {
      post : "/v1/query_tx"
      body : "*"
    };
  }

  // GetBalance get balance of an address,
  // Address is required for this
  rpc GetBalance(AddressStatus) returns (AddressStatus) {
    option (google.api.http) = {
      post : "/v1/get_balance"
      body : "*"
    };
  }

  // GetFrozenBalance get two kinds of balance
  // 1. Still be frozen of an address
  // 2. Available now of an address
  // Address is required for this
  rpc GetBalanceDetail(AddressBalanceStatus) returns (AddressBalanceStatus) {
    option (google.api.http) = {
      post : "/v1/get_balance_detail"
      body : "*"
    };
  }

  // GetFrozenBalance get balance that still be frozen of an address,
  // Address is required for this
  rpc GetFrozenBalance(AddressStatus) returns (AddressStatus) {
    option (google.api.http) = {
      post : "/v1/get_frozen_balance"
      body : "*"
    };
  }

  // GetBlock get block by blockid and return if the block in trunk or in branch
  rpc GetBlock(BlockID) returns (Block) {
    option (google.api.http) = {
      post : "/v1/get_block"
      body : "*"
    };
  }

  // GetBlockByHeight get block by height and return if the block in trunk or in
  // branch
  rpc GetBlockByHeight(BlockHeight) returns (Block) {
    option (google.api.http) = {
      post : "/v1/get_block_by_height"
      body : "*"
    };
  }

  rpc GetBlockChainStatus(BCStatus) returns (BCStatus) {
    option (google.api.http) = {
      post : "/v1/get_bcstatus"
      body : "*"
    };
  }

  // Get blockchains query blockchains
  rpc GetBlockChains(CommonIn) returns (BlockChains) {
    option (google.api.http) = {
      get : "/v1/get_bcchains"
      // body: "*"
    };
  }

  // GetSystemStatus query system status
  rpc GetSystemStatus(CommonIn) returns (SystemsStatusReply) {
    option (google.api.http) = {
      post : "/v1/get_sysstatus"
      body : "*"
    };
  }

  // GetNetURL return net url
  rpc GetNetURL(CommonIn) returns (RawUrl) {}

  // 新的Select utxos接口, 不需要签名，可以支持选择账户的utxo
  rpc SelectUTXO(UtxoInput) returns (UtxoOutput) {
    option (google.api.http) = {
      post : "/v1/select_utxos_v2"
      body : "*"
    };
  }

  // PreExecWithSelectUTXO preExec & selectUtxo
  rpc PreExecWithSelectUTXO(PreExecWithSelectUTXORequest)
      returns (PreExecWithSelectUTXOResponse) {
    option (google.api.http) = {
      post : "/v1/preexec_select_utxo"
      body : "*"
    };
  }

  // Native code deploy interface
  rpc DeployNativeCode(DeployNativeCodeRequest)
      returns (DeployNativeCodeResponse);
  // Native code status
  rpc NativeCodeStatus(NativeCodeStatusRequest)
      returns (NativeCodeStatusResponse);

  /*
   * DPoS query interface
   */
  //  DposCandidates get all candidates of the tdpos consensus
  rpc DposCandidates(DposCandidatesRequest) returns (DposCandidatesResponse);
  //  DposNominateRecords get all records nominated by an user
  rpc DposNominateRecords(DposNominateRecordsRequest)
      returns (DposNominateRecordsResponse);
  //  DposNomineeRecords get nominated record of a candidate
  rpc DposNomineeRecords(DposNomineeRecordsRequest)
      returns (DposNomineeRecordsResponse);
  //  DposVoteRecords get all vote records voted by an user
  rpc DposVoteRecords(DposVoteRecordsRequest) returns (DposVoteRecordsResponse);
  //  DposVotedRecords get all vote records of a candidate
  rpc DposVotedRecords(DposVotedRecordsRequest)
      returns (DposVotedRecordsResponse);
  //  DposCheckResults get check results of a specific term
  rpc DposCheckResults(DposCheckResultsRequest)
      returns (DposCheckResultsResponse);

  // DposStatus get dpos status
  rpc DposStatus(DposStatusRequest) returns (DposStatusResponse);

  // GetAccountByAK get account sets contain a specific address
  rpc GetAccountByAK(AK2AccountRequest) returns (AK2AccountResponse) {
    option (google.api.http) = {
      post : "/v1/get_account_by_ak"
      body : "*"
    };
  }

  // GetAddressContracts get contracts of accounts contain a specific address
  rpc GetAddressContracts(AddressContractsRequest)
      returns (AddressContractsResponse) {
    option (google.api.http) = {
      post : "/v1/get_address_contracts"
      body : "*"
    };
  }

  //预执行合约
  rpc PreExec(InvokeRPCRequest) returns (InvokeRPCResponse) {
    option (google.api.http) = {
      post : "/v1/preexec"
      body : "*"
    };
  }
}

message Header {
  string logid = 1; //如果logid没填写，生成一个
  string from_node =
      2; // call rpc client address，客户端可以为空，节点一定要写自己的address
  XChainErrorEnum error = 3;
}

message TxDataAccount {
  string address = 1;      //地址
  string amount = 2;       //金额
  int64 frozen_height = 3; //冻结高度
}

message TxData {
  Header header = 13;
  // Transaction id
  bytes txid = 1;
  // Block name
  string bcname = 2;
  // Account which start the transaction
  string from_addr = 3;
  // The pk of the account which start the transaction
  string from_pubkey = 4;
  // The sk of the account which start the transaction
  string from_scrkey = 5;
  // if user don't want to provide scrkey, he should sign the txdata into
  // user_sign
  bytes user_sign = 14;
  // The account list accept tx
  repeated TxDataAccount account = 6;
  // Random number used to avoid replay attacks
  string nonce = 8;
  // Timestamp to launch the Tx
  int64 timestamp = 9;
  bytes desc = 12;
  // tx version
  int32 version = 15;
}

message TxStatus {
  Header header = 1;
  string bcname = 2;
  bytes txid = 3;
  TransactionStatus status = 4; //当前状态
  int64 distance = 5;           //离主干末端的距离（如果在主干上)
  Transaction tx = 7;
}

message BatchTxs {
  Header header = 1;
  repeated TxStatus Txs = 2;
}

message Block {
  Header header = 1;
  string bcname = 2;
  bytes blockid = 3;
  enum EBlockStatus {
    ERROR = 0;
    TRUNK = 1;
    BRANCH = 2;
    NOEXIST = 3;
  }
  EBlockStatus status = 4;
  InternalBlock block = 5;
}

message BlockID {
  Header header = 4;
  string bcname = 1;
  bytes blockid = 2;
  // if need content
  bool need_content = 3; //是否需要内容
}

message BlockHeight {
  Header header = 3;
  string bcname = 1;
  int64 height = 2;
}

message CommonReply { Header header = 1; }

message CommonIn { Header header = 1; }

message TokenDetail {
  string bcname = 1;
  string balance = 2;
  XChainErrorEnum error = 3;
}

message AddressStatus {
  Header header = 1;
  string address = 2;
  repeated TokenDetail bcs = 3;
}

message TokenFrozenDetail {
  string balance = 1;
  bool isFrozen = 2;
}

message TokenFrozenDetails {
  string bcname = 1;
  repeated TokenFrozenDetail tfd = 2;
  XChainErrorEnum error = 3;
}

message AddressBalanceStatus {
  Header header = 1;
  string address = 2;
  repeated TokenFrozenDetails tfds = 3;
}

// Transaction input
message TxInput {
  // The transaction id referenced to
  bytes ref_txid = 1;
  // The output offset of the transaction referenced to
  int32 ref_offset = 2;
  // The address of the launcher
  bytes from_addr = 5;
  // The amount of the transaction
  bytes amount = 6;
  // Frozen height
  int64 frozen_height = 7;
}

// Transaction output
message TxOutput {
  // The amount of the transaction
  bytes amount = 1;
  // The address of the launcher
  bytes to_addr = 2;
  // Fronzen height
  int64 frozen_height = 4;
}

// Unified Xuper Signature
message XuperSignature {
  repeated bytes public_keys = 1;
  bytes signature = 2;
}

// Transaction is the information of the transaction
message Transaction {
  // txid is the id of this transaction
  bytes txid = 1;
  // the blockid the transaction belong to
  bytes blockid = 2;
  // Transaction input list
  repeated TxInput tx_inputs = 3;
  // Transaction output list
  repeated TxOutput tx_outputs = 4;
  // Transaction description or system contract
  bytes desc = 6;
  // Mining rewards
  bool coinbase = 7;
  // Random number used to avoid replay attacks
  string nonce = 8;
  // Timestamp to launch the transaction
  int64 timestamp = 9;
  // tx format version; tx格式版本号
  int32 version = 10;
  // auto generated tx
  bool autogen = 11;

  repeated TxInputExt tx_inputs_ext = 23;
  repeated TxOutputExt tx_outputs_ext = 24;
  repeated InvokeRequest contract_requests = 25;

  // 权限系统新增字段
  // 交易发起者, 可以是一个Address或者一个Account
  string initiator = 26;
  // 交易发起需要被收集签名的AddressURL集合信息，包括用于utxo转账和用于合约调用
  repeated string auth_require = 27;
  // 交易发起者对交易元数据签名，签名的内容包括auth_require字段
  repeated SignatureInfo initiator_signs = 28;
  // 收集到的签名
  repeated SignatureInfo auth_require_signs = 29;
  // 节点收到tx的时间戳，不参与签名
  int64 received_timestamp = 30;
  // 统一签名(支持多重签名/环签名等，与initiator_signs/auth_require_signs不同时使用)
  XuperSignature xuper_sign = 31;
  // 可修改区块链标记
  ModifyBlock modify_block = 32;
  // HD加解密相关信息
  HDInfo HD_info = 33;
}

// Ledger metadata
message LedgerMeta {
  // root block id
  bytes root_blockid = 1;
  // tip block id
  bytes tip_blockid = 2;
  // the height of the trunk
  int64 trunk_height = 3;
}

// Utxo metadata
message UtxoMeta {
  bytes latest_blockid = 1; // utxo vm目前执行到的blockid
  repeated string lock_key_list = 2;
  string utxo_total = 3;                         // 当前utxo vm上的总资产
  int64 avgDelay = 4;                            // 平均上链延时
  int64 unconfirmTxAmount = 5;                   // 待确认交易量
  int64 max_block_size = 6;                      // max block size
  repeated InvokeRequest reserved_contracts = 7; // preset contracts
  InvokeRequest forbidden_contract =
      8; // reset forbidden contract configuration
  int64 new_account_resource_amount =
      9; // the resource amount of creating an account
  int64 irreversibleBlockHeight = 10; // 当前不可逆区块高度，与utxo对齐
  int64 irreversibleSlideWindow = 11; // 当前不可逆区块高度调整窗口
  GasPrice gasPrice = 12;
  InvokeRequest group_chain_contract = 13; // 群组合约相关
}

message GasPrice {
  int64 cpu_rate = 1;
  int64 mem_rate = 2;
  int64 disk_rate = 3;
  int64 xfee_rate = 4;
}

// The internal block struct
message InternalBlock {
  // block version
  int32 version = 1;
  // Random number used to avoid replay attacks
  int32 nonce = 2;
  // blockid generate the hash sign of the block used by sha256
  bytes blockid = 3;
  // pre_hash is the parent blockid of the block
  bytes pre_hash = 4;
  // The miner id
  bytes proposer = 5;
  // The sign which miner signed: blockid + nonce + timestamp
  bytes sign = 6;
  // The pk of the miner
  bytes pubkey = 7;
  // The Merkle Tree root
  bytes merkle_root = 8;
  // The height of the blockchain
  int64 height = 9;
  // Timestamp of the block
  int64 timestamp = 10;
  // Transactions of the block, only txid stored on kv, the detail information
  // stored in another table
  repeated Transaction transactions = 11;
  // The transaction count of the block
  int32 tx_count = 12;
  // 所有交易hash的merkle tree
  repeated bytes merkle_tree = 13;
  int64 curTerm = 16;
  int64 curBlockNum = 17;
  map<string, string> failed_txs = 18; // txid -> failed reason
  int32 targetBits = 19;

  // Justify used in chained-bft
  QuorumCert Justify = 20;

  // 下面的属性会动态变化
  // If the block is on the trunk
  bool in_trunk = 14;
  // Next next block which on trunk
  bytes next_hash = 15;
}

// BlockChain status
message BCStatus {
  Header header = 1;
  // block name
  string bcname = 2;
  // ledger metadata
  LedgerMeta meta = 3;
  // The information of the longest block
  InternalBlock block = 4;
  // Utox information
  UtxoMeta utxoMeta = 5;
  // Branch info
  repeated string branchBlockid = 6;
}

message BCTipStatus {
  Header header = 1;
  bool is_trunk_tip = 2;
}

message BlockChains {
  Header header = 1;
  repeated string blockchains = 2;
}

message Speeds {
  map<string, double> SumSpeeds = 1;
  map<string, BCSpeeds> BcSpeeds = 2;
}

message BCSpeeds { map<string, double> BcSpeed = 1; }

message SystemsStatus {
  Header header = 1;
  repeated BCStatus bcs_status = 2;
  Speeds speeds = 3;
  repeated string peerUrls = 4;
}

message SystemsStatusReply {
  Header header = 1;
  SystemsStatus systems_status = 2;
}

// RawUrl return the node's  connect url
message RawUrl {
  Header header = 1;
  string rawUrl = 2;
}

message Utxo {
  bytes amount = 1;
  bytes toAddr = 2;
  bytes toPubkey = 3;
  bytes refTxid = 4;
  int32 refOffset = 5;
}

// UtxoInput query info to query utxos
message UtxoInput {
  Header header = 1;
  // which bcname to select
  string bcname = 2;
  // address to select
  string address = 3;
  // publickey of the address
  string publickey = 4;
  // totalNeed refer the total need utxos to select
  string totalNeed = 5;
  // userSign of input
  bytes userSign = 7;
  // need lock
  bool needLock = 8;
}

// UtxoOutput query results
message UtxoOutput {
  Header header = 1;
  // outSign return the output
  // bytes outSign = 2;
  // utxo list
  repeated Utxo utxoList = 2;
  // total selected amount
  string totalSelected = 3;
}

message NativeCodeDesc {
  // native code name
  string name = 1;
  // code version
  string version = 2;
  // digest of binary
  bytes digest = 3;
  // the previous verion
  string prevVersion = 4;
  // xuper api version
  int32 xuperApiVersion = 5;
}

message WasmCodeDesc {
  string runtime = 1;
  string compiler = 2;
  bytes digest = 3;
  string vm_compiler = 4;
}

message DeployNativeCodeRequest {
  Header header = 1;
  // chain name
  string bcname = 2;
  // native code desc
  NativeCodeDesc desc = 3;
  // code is the bytes of binary code
  bytes code = 4;
  // the address of deployer
  string address = 5;
  // the public key of deployer
  bytes pubkey = 6;
  // the sign of desc
  bytes sign = 7;
}

message DeployNativeCodeResponse { Header header = 1; }

message NativeCodeStatus {
  NativeCodeDesc desc = 1;
  int32 status = 2;
  bool healthy = 3;
}

message NativeCodeStatusRequest {
  Header header = 1;
  string bcname = 2;
}

message NativeCodeStatusResponse {
  Header header = 1;
  repeated NativeCodeStatus status = 2;
}

/*
 * DPoS query interface
 */
// 候选人列表接口
message DposCandidatesRequest {
  Header header = 1;
  string bcname = 2;
}

// 候选人列表返回
message DposCandidatesResponse {
  Header header = 1;
  repeated string candidatesInfo = 2;
}

// 提名者提名记录请求
message DposNominateRecordsRequest {
  Header header = 1;
  string bcname = 2;
  string address = 3;
}

// 候选人信息
message DposNominateInfo {
  string candidate = 1;
  string txid = 2;
}

// 提名者提名记录返回
message DposNominateRecordsResponse {
  Header header = 1;
  repeated DposNominateInfo nominateRecords = 2;
}

// 候选人被提名记录请求
message DposNomineeRecordsRequest {
  Header header = 1;
  string bcname = 2;
  string address = 3;
}

// 候选人被提名记录返回
message DposNomineeRecordsResponse {
  Header header = 1;
  string txid = 2;
}

// 选民投票记录请求
message DposVoteRecordsRequest {
  Header header = 1;
  string bcname = 2;
  string address = 3;
}

// 选民投票记录
message voteRecord {
  string candidate = 1;
  string txid = 2;
}

// 选民投票记录返回
message DposVoteRecordsResponse {
  Header header = 1;
  // 选民投票txid记录
  repeated voteRecord voteTxidRecords = 2;
}

// 候选人被投票记录请求
message DposVotedRecordsRequest {
  Header header = 1;
  string bcname = 2;
  string address = 3;
}
// 候选人被投票记录
message votedRecord {
  string voter = 1;
  string txid = 2;
}

// 候选人被投票记录返回
message DposVotedRecordsResponse {
  Header header = 1;
  // 候选人被投票的txid记录
  repeated votedRecord votedTxidRecords = 2;
}

// 查询检票结果记录请求
message DposCheckResultsRequest {
  Header header = 1;
  string bcname = 2;
  int64 term = 3;
}

// 查询检票结果记录返回
message DposCheckResultsResponse {
  Header header = 1;
  int64 term = 2;
  repeated string checkResult = 3;
}

// query dpos consensus current status request
message DposStatusRequest {
  Header header = 1;
  string bcname = 2;
}

// query dpos consensus current status reply
message DposStatusResponse {
  Header header = 1;
  DposStatus status = 2;
}

message DposStatus {
  int64 term = 1;
  int64 block_num = 2;
  string proposer = 3;
  int64 proposer_num = 4;
  repeated string checkResult = 5;
}

message InvokeRPCRequest {
  Header header = 1;
  string bcname = 2;
  repeated InvokeRequest requests = 3;
  string initiator = 4;
  repeated string auth_require = 5;
}

message InvokeRPCResponse {
  Header header = 1;
  string bcname = 2;
  InvokeResponse response = 3;
}

// 预执行的请求结构
message InvokeRequest {
  string module_name = 1;
  string contract_name = 2;
  string method_name = 3;
  map<string, bytes> args = 4;
  repeated ResourceLimit resource_limits = 5;
  // amount is the amount transfer to the contract
  // attention: In one transaction, transfer to only one contract is allowed
  string amount = 6;
}

// 预执行的返回结构
message InvokeResponse {
  repeated TxInputExt inputs = 1;
  repeated TxOutputExt outputs = 2;
  repeated bytes response = 3;
  int64 gas_used = 4;
  repeated InvokeRequest requests = 5;
  repeated ContractResponse responses = 6;
  repeated TxInput utxoInputs = 7;
  repeated TxOutput utxoOutputs = 8;
}

// 扩展输入
message TxInputExt {
  string bucket = 1;
  bytes key = 2;
  bytes ref_txid = 3;
  int32 ref_offset = 4;
}

// 扩展输出
message TxOutputExt {
  string bucket = 1;
  bytes key = 2;
  bytes value = 3;
}

// 签名详情
message SignatureInfo {
  string PublicKey = 1;
  bytes Sign = 2;
}

// --------   Account and Permission Section --------
enum PermissionRule {
  NULL = 0;           // 无权限控制
  SIGN_THRESHOLD = 1; // 签名阈值策略
  SIGN_AKSET = 2;     // AKSet签名策略
  SIGN_RATE = 3;      // 签名率策略
  SIGN_SUM = 4;       // 签名个数策略
  CA_SERVER = 5;      // CA服务器鉴权
  COMMUNITY_VOTE = 6; // 社区治理
}

message PermissionModel {
  PermissionRule rule = 1;
  double acceptValue = 2; // 取决于用哪种rule, 可以表示签名率，签名数或权重阈值
}

// AK集的表示方法
message AkSet {
  repeated string aks = 1; // 一堆公钥
}
message AkSets {
  map<string, AkSet> sets = 1; // 公钥or账户名集
  string expression =
      2; // 表达式，一期不支持表达式，默认集合内是and，集合间是or
}

// Acl实际使用的结构
message Acl {
  PermissionModel pm = 1;            // 采用的权限模型
  map<string, double> aksWeight = 2; // 公钥or账户名  -> 权重
  AkSets akSets = 3;
}

// 查询Acl
message AclStatus {
  Header header = 1;
  string bcname = 2;
  string accountName = 3;
  string contractName = 4;
  string methodName = 5;
  bool confirmed = 6;
  Acl acl = 7;
}

// Identity authentication request
message IdentityAuth {
  bytes sign = 1;
  bytes pubkey = 2;
  string addr = 3;
  string peerID = 4;
  string timestamp = 5;
}

// Identity authentication requests
message IdentityAuths { repeated IdentityAuth auth = 1; }

enum ResourceType {
  CPU = 0;
  MEMORY = 1;
  DISK = 2;
  XFEE = 3; // the fee used in kernel contract
}

message ResourceLimit {
  ResourceType type = 1;
  int64 limit = 2;
}

message AK2AccountRequest {
  Header header = 1;
  string bcname = 2;
  string address = 3;
}

message AK2AccountResponse {
  Header header = 1;
  string bcname = 2;
  repeated string account = 3;
}

// Query account contracts request
message GetAccountContractsRequest {
  Header header = 1;
  string bcname = 2;
  string account = 3;
}

// Query account contracts response
message GetAccountContractsResponse {
  Header header = 1;
  repeated ContractStatus contracts_status = 2;
}

// Status of a contract
message ContractStatus {
  string contract_name = 1;
  string txid = 2;
  bytes desc = 3;
  bool is_banned = 4;
  int64 timestamp = 5;
  string runtime = 6;
}

// PreExecWithSelectUTXORequest preExec + selectUtxo for request
message PreExecWithSelectUTXORequest {
  Header header = 1;
  string bcname = 2;
  string address = 3;
  int64 totalAmount = 4;
  SignatureInfo signInfo = 6;
  bool needLock = 7;
  InvokeRPCRequest request = 5;
}

// PreExecWithSelectUTXOResponse preExec + selectUtxo for response
message PreExecWithSelectUTXOResponse {
  Header header = 1;
  string bcname = 2;
  InvokeResponse response = 3;
  // for preExec & selectUTXO
  UtxoOutput utxoOutput = 4;
}

// ContractResponse is the response returnd by contract
message ContractResponse {
  int32 status = 1;
  string message = 2;
  bytes body = 3;
}

message ModifyBlock {
  // txid交易被effective_txid的交易提出可修改区块链的请求
  string effective_txid = 1;
  // 本交易是否已被修改标记
  bool marked = 2;
  // txid交易被修改生效的高度
  int64 effective_height = 3;
  // 监管的public key
  string public_key = 4;
  // 监管地址对修改的交易id的签名
  string sign = 5;
}

message HDInfo {
  // HDPublickey
  bytes hd_public_key = 1;
  // original_hash 
  bytes original_hash = 2;
}

message UtxoRecordDetail {
  Header header = 1;
  string bcname = 2;
  string accountName = 3;
  UtxoRecord openUtxoRecord = 4;
  UtxoRecord lockedUtxoRecord = 5;
  UtxoRecord frozenUtxoRecord = 6;
  int64 displayCount = 7;
}

message UtxoRecord {
  string utxoCount = 1;
  string utxoAmount = 2;
  repeated UtxoKey item = 3;
}

message UtxoKey {
  string refTxid = 1;
  string offset = 2;
  string amount = 3;
}

message ContractStatDataRequest {
  Header header = 1;
  string bcname = 2;
}

message ContractStatDataResponse {
  Header header = 1;
  string bcname = 2;
  ContractStatData data = 3;
}

message ContractStatData {
  int64 accountCount = 1;
  int64 contractCount = 2;
}

<<<<<<< HEAD
// Query address contracts request
message AddressContractsRequest {
  Header header = 1;
  string bcname = 2;
  string address = 3;
  bool need_content = 4;
}

message ContractList { repeated ContractStatus contract_status = 1; }

// Query address contracts response
message AddressContractsResponse {
  Header header = 1;
  map<string, ContractList> contracts = 2;
}
=======
message CrossQueryRequest {
  string bcname = 1;
  int64 timestamp = 2;
  string initiator = 3;
  repeated string auth_require = 4;
  InvokeRequest request = 5;
}

message CrossQueryResponse { ContractResponse response = 1; }
>>>>>>> 1ea3e840
<|MERGE_RESOLUTION|>--- conflicted
+++ resolved
@@ -993,7 +993,7 @@
 message HDInfo {
   // HDPublickey
   bytes hd_public_key = 1;
-  // original_hash 
+  // original_hash
   bytes original_hash = 2;
 }
 
@@ -1035,7 +1035,6 @@
   int64 contractCount = 2;
 }
 
-<<<<<<< HEAD
 // Query address contracts request
 message AddressContractsRequest {
   Header header = 1;
@@ -1051,7 +1050,6 @@
   Header header = 1;
   map<string, ContractList> contracts = 2;
 }
-=======
 message CrossQueryRequest {
   string bcname = 1;
   int64 timestamp = 2;
@@ -1060,5 +1058,4 @@
   InvokeRequest request = 5;
 }
 
-message CrossQueryResponse { ContractResponse response = 1; }
->>>>>>> 1ea3e840
+message CrossQueryResponse { ContractResponse response = 1; }