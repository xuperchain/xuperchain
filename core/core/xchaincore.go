--- conflicted
+++ resolved
@@ -133,11 +133,7 @@
 
 // Init init the chain
 func (xc *XChainCore) Init(bcname string, xlog log.Logger, cfg *config.NodeConfig,
-<<<<<<< HEAD
-	p2p p2pv2.P2PServer, ker *kernel.Kernel, nodeMode string, eventService *event.EventService) error {
-=======
-	p2p p2p_base.P2PServer, ker *kernel.Kernel, nodeMode string) error {
->>>>>>> 1c1b78b7
+	p2p p2p_base.P2PServer, ker *kernel.Kernel, nodeMode string eventService *event.EventService) error {
 
 	// 设置全局随机数发生器的原始种子
 	err := global.SetSeed()
