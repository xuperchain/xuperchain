package chainedbft

import (
	"bytes"
	"encoding/hex"
	"encoding/json"
	"fmt"

	log "github.com/xuperchain/log15"

	"github.com/golang/protobuf/proto"

<<<<<<< HEAD
	"github.com/xuperchain/xupercore/consensus/base"
	"github.com/xuperchain/xupercore/ledger"
	"github.com/xuperchain/xupercore/pb"
=======
	"github.com/xuperchain/xuperchain/core/consensus/base"
	cons_base "github.com/xuperchain/xuperchain/core/consensus/base"
	"github.com/xuperchain/xuperchain/core/ledger"
	"github.com/xuperchain/xuperchain/core/pb"
>>>>>>> 4cf5eaac
)

// DefaultPaceMaker the implementation of PaceMakerInterface for default consensus
type DefaultPaceMaker struct {
	bcname      string
	startView   int64
	currentView int64
	address     string
	cbft        *ChainedBft
	log         log.Logger
	ledger      *ledger.Ledger
	cons        base.ConsensusInterface
}

// NewDefaultPaceMaker create new DPoSPaceMaker instance
func NewDefaultPaceMaker(bcname string, startView int64, viewNum int64, address string, cbft *ChainedBft,
	xlog log.Logger, cons base.ConsensusInterface, ledger *ledger.Ledger) (*DefaultPaceMaker, error) {
	if cbft == nil {
		return nil, fmt.Errorf("Chained-BFT instance is nil")
	}
	startView++
	return &DefaultPaceMaker{
		bcname:      bcname,
		currentView: viewNum,
		startView:   startView,
		address:     address,
		cbft:        cbft,
		log:         xlog,
		cons:        cons,
		ledger:      ledger,
	}, nil
}

// CurrentView get current view number
func (dpm *DefaultPaceMaker) CurrentView() int64 {
	return dpm.currentView
}

// NextNewView is used submit NewView event to bft network
// in most case it means leader changed
func (dpm *DefaultPaceMaker) NextNewView(viewNum int64, proposer, preProposer string) error {
	dpm.log.Info("NextNewView", "viewNum", viewNum, "dpm.currentView", dpm.currentView, "proposer", proposer, "preProposer", preProposer)
	if viewNum < dpm.currentView-1 {
		return fmt.Errorf("next view cannot smaller than current view number")
	}
	err := dpm.cbft.ProcessNewView(viewNum, proposer, preProposer)
	if err == nil {
		dpm.currentView = viewNum
	}
	dpm.log.Info("bft NewView", "viewNum", viewNum, "dpm.currentView", dpm.currentView, "proposer", proposer, "preProposer", preProposer, "err", err)
	return err
}

// NextNewProposal used to submit new proposal to bft network
// the content is the new block
func (dpm *DefaultPaceMaker) NextNewProposal(proposalID []byte, data interface{}, validatesInfos []*cons_base.CandidateInfo) error {
	block, ok := data.(*pb.Block)
	if !ok {
		return fmt.Errorf("Proposal data is not block")
	}
	if block.GetBlock().GetHeight() < dpm.currentView-1 {
		return fmt.Errorf("Proposal height is too small")
	}
	blockid := block.GetBlockid()
	blockMsg, err := proto.Marshal(block)
	if err != nil {
		dpm.log.Warn("proposal proto marshal failed", "error", err)
		return err
	}
	// set current view number to block height
	_, err = dpm.cbft.ProcessProposal(block.GetBlock().GetHeight(), blockid, blockMsg, validatesInfos)
	if err != nil {
		dpm.log.Warn("ProcessProposal failed", "error", err)
		return err
	}
	// set current view number to block height
	dpm.currentView = block.GetBlock().GetHeight()
	dpm.log.Info("bft NewProposal", "viewNum", dpm.currentView, "blockid", hex.EncodeToString(blockid))
	return nil
}

// CurrentQCHigh get the latest QuorumCert
func (dpm *DefaultPaceMaker) CurrentQCHigh(proposalID []byte) (*pb.QuorumCert, error) {
	// TODO: what would happen if current QC don't have 2/3 signature?
	return dpm.cbft.GetGenerateQC()
}

// UpdateValidatorSet update the validator set of BFT
func (dpm *DefaultPaceMaker) UpdateValidatorSet(validators []*base.CandidateInfo) error {
	valStr, _ := json.Marshal(validators)
	dpm.log.Trace("bft update validator set", "validators", string(valStr))
	return dpm.cbft.UpdateValidateSets(validators)
}

// IsFirstProposal check if current view is the first view
func (dpm *DefaultPaceMaker) IsFirstProposal(qc *pb.QuorumCert) bool {
	dpm.log.Trace("IsFirstProposal check", "viewNum", qc.GetViewNumber(), "startView", dpm.startView)
	if qc.GetViewNumber() == dpm.startView {
		return true
	}
	return false
}

// IsLastViewConfirmed check if last block is confirmed
func (dpm *DefaultPaceMaker) IsLastViewConfirmed() (bool, error) {
	tipID := dpm.ledger.GetMeta().GetTipBlockid()
	qc, err := dpm.cbft.GetGenerateQC()
	dpm.log.Info("IsLastViewConfirmed get generate qc",
		"tipID", hex.EncodeToString(tipID))
	if qc != nil {
		dpm.log.Info("IsLastViewConfirmed get generate qc",
			"proposalID", hex.EncodeToString(qc.GetProposalId()))
	}
	// qc is not valid or qc is valid but it's not the same with last block
	if err != nil || bytes.Compare(qc.GetProposalId(), tipID) != 0 {
		dpm.log.Warn("IsLastViewConfirmed check failed", "error", err)
		return false, nil
	}
	return true, nil
}

func (dpm *DefaultPaceMaker) slaveViewCheck(viewNum int64) bool {
	trunkHeight := dpm.ledger.GetMeta().GetTrunkHeight()
	return viewNum == trunkHeight+1
}

// GetChainedBFT return the chained-bft module
func (dpm *DefaultPaceMaker) GetChainedBFT() *ChainedBft {
	return dpm.cbft
}

// Start run BFT
func (dpm *DefaultPaceMaker) Start() error {
	go dpm.cbft.Start()
	return nil
}

// Stop finish running BFT
func (dpm *DefaultPaceMaker) Stop() error {
	return dpm.cbft.Stop()
}

// UpdateSmrState update smr status of chainedbft
func (dpm *DefaultPaceMaker) UpdateSmrState(generateQC *pb.QuorumCert) {
	dpm.cbft.UpdateSmrState(generateQC)
}

// CheckViewNumer check if the viewNumber given is valid in smr's viewMsgs storage
func (dpm *DefaultPaceMaker) CheckViewNumer(viewNumber int64) bool {
	return dpm.cbft.CheckViewNumer(viewNumber)
}<|MERGE_RESOLUTION|>--- conflicted
+++ resolved
@@ -6,20 +6,12 @@
 	"encoding/json"
 	"fmt"
 
-	log "github.com/xuperchain/log15"
-
 	"github.com/golang/protobuf/proto"
 
-<<<<<<< HEAD
-	"github.com/xuperchain/xupercore/consensus/base"
+	log "github.com/xuperchain/log15"
+	cons_base "github.com/xuperchain/xupercore/consensus/base"
 	"github.com/xuperchain/xupercore/ledger"
 	"github.com/xuperchain/xupercore/pb"
-=======
-	"github.com/xuperchain/xuperchain/core/consensus/base"
-	cons_base "github.com/xuperchain/xuperchain/core/consensus/base"
-	"github.com/xuperchain/xuperchain/core/ledger"
-	"github.com/xuperchain/xuperchain/core/pb"
->>>>>>> 4cf5eaac
 )
 
 // DefaultPaceMaker the implementation of PaceMakerInterface for default consensus
@@ -31,12 +23,12 @@
 	cbft        *ChainedBft
 	log         log.Logger
 	ledger      *ledger.Ledger
-	cons        base.ConsensusInterface
+	cons        cons_base.ConsensusInterface
 }
 
 // NewDefaultPaceMaker create new DPoSPaceMaker instance
 func NewDefaultPaceMaker(bcname string, startView int64, viewNum int64, address string, cbft *ChainedBft,
-	xlog log.Logger, cons base.ConsensusInterface, ledger *ledger.Ledger) (*DefaultPaceMaker, error) {
+	xlog log.Logger, cons cons_base.ConsensusInterface, ledger *ledger.Ledger) (*DefaultPaceMaker, error) {
 	if cbft == nil {
 		return nil, fmt.Errorf("Chained-BFT instance is nil")
 	}
@@ -108,7 +100,7 @@
 }
 
 // UpdateValidatorSet update the validator set of BFT
-func (dpm *DefaultPaceMaker) UpdateValidatorSet(validators []*base.CandidateInfo) error {
+func (dpm *DefaultPaceMaker) UpdateValidatorSet(validators []*cons_base.CandidateInfo) error {
 	valStr, _ := json.Marshal(validators)
 	dpm.log.Trace("bft update validator set", "validators", string(valStr))
 	return dpm.cbft.UpdateValidateSets(validators)
