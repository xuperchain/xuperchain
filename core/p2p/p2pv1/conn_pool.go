package p2pv1

import (
	"errors"
	"sync"

	log "github.com/xuperchain/log15"
	"github.com/xuperchain/xuperchain/core/common/config"
)

var (
	ErrAlreadyExist = errors.New("Conn already exist")
	ErrNotExist     = errors.New("Conn not exist")
	ErrRemoveConn   = errors.New("Remove conn error")
)

// ConnPool manage all the connection
type ConnPool struct {
	log    log.Logger
	config config.P2PConfig
	// key: peer id, value: conn
	conns map[string]*Conn
	lock  sync.Mutex
}

// NewConnPool create new connection pool for p2pv1
func NewConnPool(lg log.Logger, cfg config.P2PConfig) (*ConnPool, error) {
	return &ConnPool{
		log:    lg,
		config: cfg,
		conns:  make(map[string]*Conn),
	}, nil
}

// Add add conn to connPool
func (cp *ConnPool) Add(conn *Conn) error {
	cp.log.Info("Add conn", "id", conn.GetConnID())
	cp.lock.Lock()
	defer cp.lock.Unlock()
	if cp.conns[conn.GetConnID()] != nil {
		cp.log.Error("Add conn error", "error", ErrAlreadyExist.Error())
		return ErrAlreadyExist
	}
	cp.conns[conn.GetConnID()] = conn
	return nil
}

// Update add conn to connPool
func (cp *ConnPool) Update(conn *Conn) error {
	cp.log.Info("Update conn", "id", conn.GetConnID())
	cp.lock.Lock()
	defer cp.lock.Unlock()
	if cp.conns[conn.GetConnID()] == nil {
		cp.log.Error("Update conn error", "error", ErrNotExist.Error())
		return ErrNotExist
	}
<<<<<<< HEAD

=======
	cp.lock.Lock()
	defer cp.lock.Unlock()
>>>>>>> e9c658f3
	cp.conns[conn.GetConnID()].Close()
	delete(cp.conns, conn.GetConnID())
	cp.conns[conn.GetConnID()] = conn
	return nil
}

// Remove add conn to connpool
func (cp *ConnPool) Remove(conn *Conn) error {
	cp.log.Info("Remove conn", "id", conn.GetConnID())
	cp.lock.Lock()
	defer cp.lock.Unlock()
	if cp.conns[conn.GetConnID()] == nil {
		cp.log.Error("Remove conn error, this conn not found")
		return ErrRemoveConn
	}
<<<<<<< HEAD
=======
	cp.lock.Lock()
	defer cp.lock.Unlock()
>>>>>>> e9c658f3
	cp.conns[conn.GetConnID()].Close()
	delete(cp.conns, conn.GetConnID())
	return nil
}

// Find find conn from connpool, it will establish with the addr if haven't been connected
func (cp *ConnPool) Find(addr string) (*Conn, error) {
	cp.log.Info("Find conn", "id", addr)
	if cp.conns[addr] != nil {
		cp.log.Info("Find conn finded", "id", addr)
		return cp.conns[addr], nil
	}
	conn, err := NewConn(cp.log, addr, cp.config.CertPath, cp.config.ServiceName, cp.config.IsUseCert, int(cp.config.MaxMessageSize)<<20, cp.config.Timeout)
	if err != nil {
		cp.log.Error("Find NewConn error", "error", err.Error(), "id", addr)
		return nil, err
	}
	cp.Add(conn)
	return conn, nil
}

// GetConns return all conn from connpool
func (cp *ConnPool) GetConns() (map[string]*Conn, error) {
	return cp.conns, nil
}<|MERGE_RESOLUTION|>--- conflicted
+++ resolved
@@ -54,12 +54,6 @@
 		cp.log.Error("Update conn error", "error", ErrNotExist.Error())
 		return ErrNotExist
 	}
-<<<<<<< HEAD
-
-=======
-	cp.lock.Lock()
-	defer cp.lock.Unlock()
->>>>>>> e9c658f3
 	cp.conns[conn.GetConnID()].Close()
 	delete(cp.conns, conn.GetConnID())
 	cp.conns[conn.GetConnID()] = conn
@@ -75,11 +69,6 @@
 		cp.log.Error("Remove conn error, this conn not found")
 		return ErrRemoveConn
 	}
-<<<<<<< HEAD
-=======
-	cp.lock.Lock()
-	defer cp.lock.Unlock()
->>>>>>> e9c658f3
 	cp.conns[conn.GetConnID()].Close()
 	delete(cp.conns, conn.GetConnID())
 	return nil
