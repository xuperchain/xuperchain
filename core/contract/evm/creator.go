package evm

import (
<<<<<<< HEAD
=======
	"encoding/hex"
>>>>>>> 9d9e60a3
	"encoding/json"
	"fmt"
	"math/big"

	"github.com/hyperledger/burrow/crypto"
	"github.com/hyperledger/burrow/execution/engine"
	"github.com/hyperledger/burrow/execution/errors"
	"github.com/hyperledger/burrow/execution/evm"
	"github.com/hyperledger/burrow/execution/evm/abi"
	"github.com/hyperledger/burrow/execution/exec"

	"github.com/xuperchain/xuperchain/core/contract"
	"github.com/xuperchain/xuperchain/core/contract/bridge"
	xabi "github.com/xuperchain/xuperchain/core/contract/evm/abi"
	"github.com/xuperchain/xuperchain/core/contractsdk/go/pb"
	xchainpb "github.com/xuperchain/xuperchain/core/pb"
)

const (
	initializeMethod    = "initialize"
	evmParamJSONEncoded = "jsonEncoded"
	evmInput            = "input"
)

type evmCreator struct {
	vm *evm.EVM
}

func newEvmCreator(config *bridge.InstanceCreatorConfig) (bridge.InstanceCreator, error) {
	opt := evm.Options{}
	opt.DebugOpcodes = true
	vm := evm.New(opt)
	return &evmCreator{
		vm: vm,
	}, nil
}

// CreateInstance instances an evm virtual machine instance which can run a single contract call
func (e *evmCreator) CreateInstance(ctx *bridge.Context, cp bridge.ContractCodeProvider) (bridge.Instance, error) {
	state := newStateManager(ctx)
	blockState := newBlockStateManager(ctx)
	return &evmInstance{
		vm:         e.vm,
		ctx:        ctx,
		state:      state,
		blockState: blockState,
		cp:         cp,
	}, nil
}

func (e *evmCreator) RemoveCache(name string) {
}

type evmInstance struct {
	vm         *evm.EVM
	ctx        *bridge.Context
	state      *stateManager
	blockState *blockStateManager
	cp         bridge.ContractCodeProvider
	code       []byte
	abi        []byte
	gasUsed    uint64
}

func (e *evmInstance) Exec() error {
	var err error

	// 获取合约的 code。
	e.code, err = e.cp.GetContractCode(e.ctx.ContractName)
	if err != nil {
		return err
	}

	// 部署合约或者调用合约时参数未使用 abi 编码时需要获取到合约的 abi。执行结果也需要使用 abi 解析。
	e.abi, err = e.cp.GetContractAbi(e.ctx.ContractName)
	if err != nil {
		return err
	}

	if e.ctx.Method == initializeMethod {
		return e.deployContract()
	}

	var caller crypto.Address
	if DetermineContractAccount(e.state.ctx.Initiator) {
		caller, err = ContractAccountToEVMAddress(e.state.ctx.Initiator)
	} else {
		caller, err = XchainToEVMAddress(e.state.ctx.Initiator)
	}
	if err != nil {
		return err
	}

	callee, err := ContractNameToEVMAddress(e.ctx.ContractName)
	if err != nil {
		return err
	}

	gas := uint64(contract.MaxLimits.Cpu)

	// 如果客户端已经将参数进行了 abi 编码，那么此处不需要再进行编码，而且返回的结果也不需要 abi 解码。否则此处需要将参数 abi 编码同时将结果 abi 解码。
	needDecodeResp := false
	input := []byte{}
	jsonEncoded, ok := e.ctx.Args[evmParamJSONEncoded]
	if !ok || string(jsonEncoded) != "true" {
		input = e.ctx.Args[evmInput]
	} else {
		needDecodeResp = true
		if input, err = e.encodeInvokeInput(); err != nil {
			return err
		}
	}

	value := big.NewInt(0)
	ok = false
	if e.ctx.TransferAmount != "" {
		value, ok = new(big.Int).SetString(e.ctx.TransferAmount, 0)
		if !ok {
			return fmt.Errorf("get evm value error")
		}
	}
	params := engine.CallParams{
		CallType: exec.CallTypeCode,
		Caller:   caller,
		Callee:   callee,
		Input:    input,
		Value:    value,
		Gas:      &gas,
	}
	out, err := e.vm.Execute(e.state, e.blockState, e, params, e.code)
	if err != nil {
		return err
	}

	if needDecodeResp {
		// 执行结果根据 abi 解码，返回 json 格式的数组。
		out, err = decodeRespWithAbiForEVM(string(e.abi), e.ctx.Method, out)
		if err != nil {
			return err
		}
	}

	e.gasUsed = uint64(contract.MaxLimits.Cpu) - *params.Gas

	e.ctx.Output = &pb.Response{
		Status: 200,
		Body:   out,
	}
	return nil
}

func (e *evmInstance) ResourceUsed() contract.Limits {
	return contract.Limits{
		Cpu: int64(e.gasUsed),
	}
}

func (e *evmInstance) Release() {
}

func (e *evmInstance) Abort(msg string) {
}

func (e *evmInstance) Call(call *exec.CallEvent, exception *errors.Exception) error {
	return nil
}

func (e *evmInstance) Log(log *exec.LogEvent) error {
	contractName, _, err := DetermineEVMAddress(log.Address)
	if err != nil {
		return err
	}

	contractAbiByte, err := e.cp.GetContractAbi(contractName)
	if err != nil {
		return err
	}
	event,err := unpackEventFromAbi(contractAbiByte,contractName,log)
	if err != nil {
		return err
	}
	e.ctx.Cache.AddEvent(event)
	return nil
}


func unpackEventFromAbi(abiByte []byte,contractName string,log *exec.LogEvent) (*xchainpb.ContractEvent,error){
	var eventID abi.EventID
	copy(eventID[:], log.GetTopic(0).Bytes())
	spec, err := abi.ReadSpec(abiByte)
	if err != nil {
		return nil,err
	}
	eventSpec, ok := spec.EventsByID[eventID]
	if !ok {
		return nil,fmt.Errorf("The Event By ID Not Found ")
	}

	vals := make([]interface{}, len(eventSpec.Inputs))
	for i := range vals {
		vals[i] = new(string)
	}
	if err := abi.UnpackEvent(eventSpec, log.Topics, log.Data, vals...); err != nil {
		return nil,err
	}

	fields := []interface{}{}
	for i := range vals {
		val := vals[i].(*string)
		m := make(map[string]string)
		m[eventSpec.Inputs[i].Name] = *val
		fields = append(fields, m)
	}
	event := &xchainpb.ContractEvent{
		Contract: contractName,
	}
	event.Name = eventSpec.Name
	data, err := json.Marshal(fields)
	if err != nil {
		return nil,err
	}
	event.Body = data
	return event,nil
}




func (e *evmInstance) deployContract() error {
	var caller crypto.Address
	var err error
	if DetermineContractAccount(e.state.ctx.Initiator) {
		caller, err = ContractAccountToEVMAddress(e.state.ctx.Initiator)
	} else {
		caller, err = XchainToEVMAddress(e.state.ctx.Initiator)
	}
	if err != nil {
		return err
	}

	callee, err := ContractNameToEVMAddress(e.ctx.ContractName)
	if err != nil {
		return err
	}

	gas := uint64(contract.MaxLimits.Cpu)

	input := []byte{}
	jsonEncoded, ok := e.ctx.Args[evmParamJSONEncoded]
	if !ok || string(jsonEncoded) != "true" {
		// 客户端传来的参数是已经 abi 编码的。
		input = e.code
	} else {
		// 客户端未将参数编码。
		if input, err = e.encodeDeployInput(); err != nil {
			return err
		}
	}

	params := engine.CallParams{
		CallType: exec.CallTypeCode,
		Origin:   caller,
		Caller:   caller,
		Callee:   callee,
		Input:    input,
		Value:    big.NewInt(0),
		Gas:      &gas,
	}
	contractCode, err := e.vm.Execute(e.state, e.blockState, e, params, input)
	if err != nil {
		return err
	}

	key := evmCodeKey(e.ctx.ContractName)
	err = e.ctx.Cache.Put("contract", key, contractCode)
	if err != nil {
		return err
	}

	e.gasUsed = uint64(contract.MaxLimits.Cpu) - *params.Gas

	e.ctx.Output = &pb.Response{
		Status: 200,
	}
	return nil
}

func evmCodeKey(contractName string) []byte {
	return []byte(contractName + "." + "code")
}

func evmAbiKey(contractName string) []byte {
	return []byte(contractName + "." + "abi")
}

func init() {
	bridge.Register(bridge.TypeEvm, "evm", newEvmCreator)
}

// func encodeArgsWithAbiForEVM(abiData []byte, funcName string, args []byte) ([]byte, error) {
// 	packedBytes, _, err := abi.EncodeFunctionCall(string(abiData), funcName, nil, args)
// 	if err != nil {
// 		return nil, err
// 	}
// 	return packedBytes, nil
// }

func decodeRespWithAbiForEVM(abiData, funcName string, resp []byte) ([]byte, error) {
	Variables, err := abi.DecodeFunctionReturn(abiData, funcName, resp)
	if err != nil {
		return nil, err
	}

	result := make([]map[string]string, 0, len(Variables))
	for _, v := range Variables {
		result = append(result, map[string]string{
			v.Name: v.Value,
		})
	}

	out, err := json.Marshal(result)
	if err != nil {
		return nil, err
	}

	return out, nil
}

func (e *evmInstance) encodeDeployInput() ([]byte, error) {
	// 客户端如果未将参数进行 abi 编码，那么通过 input 获取的是参数 json 序列化的结果。
	argsBytes, ok := e.ctx.Args[evmInput]
	if !ok {
		return nil, nil
	}

	// map 的类型与客户端一致，如果 cli 或者 SDK 对此结构有改动，需要同时修改。
	args := make(map[string]interface{})
	if err := json.Unmarshal(argsBytes, &args); err != nil {
		return nil, err
	}

	enc, err := xabi.New(e.abi)
	if err != nil {
		return nil, err
	}

	input, err := enc.Encode("", args)
	if err != nil {
		return nil, err
	}

	evmCode := string(e.code) + hex.EncodeToString(input)
	codeBuf, err := hex.DecodeString(evmCode)
	if err != nil {
		return nil, err
	}

	return codeBuf, nil
}

func (e *evmInstance) encodeInvokeInput() ([]byte, error) {
	argsBytes, ok := e.ctx.Args[evmInput]
	if !ok {
		return nil, nil
	}

	args := make(map[string]interface{})
	if err := json.Unmarshal(argsBytes, &args); err != nil {
		return nil, err
	}

	enc, err := xabi.New(e.abi)
	if err != nil {
		return nil, err
	}

	input, err := enc.Encode(e.ctx.Method, args)
	if err != nil {
		return nil, err
	}

	return input, nil
}<|MERGE_RESOLUTION|>--- conflicted
+++ resolved
@@ -1,10 +1,7 @@
 package evm
 
 import (
-<<<<<<< HEAD
-=======
 	"encoding/hex"
->>>>>>> 9d9e60a3
 	"encoding/json"
 	"fmt"
 	"math/big"
