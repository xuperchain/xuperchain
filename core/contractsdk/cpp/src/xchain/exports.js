// Tell compiler we have those functions, do not print error when linking
mergeInto(LibraryManager.library, {
  call_method_v2: function () { },
  call_method: function () { },
  fetch_response: function () { },
  xvm_hash: function () { },
  xvm_encode: function () { },
  xvm_decode: function () { },
  xvm_ecverify: function () { },
  xvm_make_tx: function () { },
<<<<<<< HEAD
  xvm_tfcall: function () { },
=======
  xvm_addr_from_pubkey: function () { },
>>>>>>> d34a0003
});<|MERGE_RESOLUTION|>--- conflicted
+++ resolved
@@ -8,9 +8,6 @@
   xvm_decode: function () { },
   xvm_ecverify: function () { },
   xvm_make_tx: function () { },
-<<<<<<< HEAD
   xvm_tfcall: function () { },
-=======
   xvm_addr_from_pubkey: function () { },
->>>>>>> d34a0003
 });