// Package hash including some useful hash utilities
package hash

import (
	"crypto/hmac"
	"crypto/sha256"
<<<<<<< HEAD

=======
	"crypto/sha512"
>>>>>>> 7e0ef4c9
	"golang.org/x/crypto/ripemd160"
)

// UsingSha256 get the hash result of data using SHA256
func UsingSha256(data []byte) []byte {
	h := sha256.New()
	h.Write(data)
	out := h.Sum(nil)

	return out
}

// DoubleSha256 执行2次SHA256，这是为了防止SHA256算法被攻破。
func DoubleSha256(data []byte) []byte {
	return UsingSha256(UsingSha256(data))
}

// UsingRipemd160 这种hash算法可以缩短长度
func UsingRipemd160(data []byte) []byte {
	h := ripemd160.New()
	h.Write(data)
	out := h.Sum(nil)

	return out
}

func HashUsingHmac512(seed, key []byte) []byte {
	hmac512 := hmac.New(sha512.New, key)
	hmac512.Write(seed)
	out := hmac512.Sum(nil)

	return out
}<|MERGE_RESOLUTION|>--- conflicted
+++ resolved
@@ -4,11 +4,8 @@
 import (
 	"crypto/hmac"
 	"crypto/sha256"
-<<<<<<< HEAD
+	"crypto/sha512"
 
-=======
-	"crypto/sha512"
->>>>>>> 7e0ef4c9
 	"golang.org/x/crypto/ripemd160"
 )
 
