--- conflicted
+++ resolved
@@ -68,10 +68,8 @@
 	ErrRWSetInvalid            = errors.New("RWSet of transaction invalid")
 	ErrAclNotEnough            = errors.New("ACL not enough")
 	ErrInvalidSignature        = errors.New("the signature is invalid or not match the address")
-<<<<<<< HEAD
 	ErrInitiatorType           = errors.New("the initiator type is invalid, need AK")
-=======
->>>>>>> 52414756
+
 
 	ErrGasNotEnough   = errors.New("Gas not enough")
 	ErrInvalidAccount = errors.New("Invalid account")
