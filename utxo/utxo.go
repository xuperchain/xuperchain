--- conflicted
+++ resolved
@@ -68,12 +68,8 @@
 
 	ErrGasNotEnough   = errors.New("Gas not enough")
 	ErrInvalidAccount = errors.New("Invalid account")
-<<<<<<< HEAD
 	ErrVersionInvalid = errors.New("Invalid tx version")
-=======
-	ErrVersionInvalid = errors.New("Tx version not invalid")
 	ErrInvalidTxExt   = errors.New("Invalid tx ext")
->>>>>>> bf624a20
 )
 
 // package constants
