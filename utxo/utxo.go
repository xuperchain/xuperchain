--- conflicted
+++ resolved
@@ -125,26 +125,10 @@
 	model3            *xmodel.XModel           // XuperModel实例，处理extutxo
 	vmMgr3            *contract.VMManager
 	aclMgr            *acli.Manager // ACL manager for read/write acl table
-
 	minerPublicKey  string
 	minerPrivateKey string
 	minerAddress    []byte
 	failedTxBuf     map[string][]string
-
-<<<<<<< HEAD
-	inboundTxChan        chan *InboundTx      // 异步tx chan
-	verifiedTxChan       chan *pb.Transaction //已经校验通过的tx
-	asyncMode            bool                 // 是否工作在异步模式
-	asyncCancel          context.CancelFunc   // 停止后台异步batch写的句柄
-	asyncWriterWG        *sync.WaitGroup      // 优雅退出异步writer的信号量
-	asyncCond            *sync.Cond           // 用来出块线程优先权的条件变量
-	asyncTryBlockGen     bool                 // doMiner线程是否准备出块
-	asyncBatch           kvdb.Batch           // 异步worker复用batch
-	vatHandler           *vat.VATHandler      // Verifiable Autogen Tx 生成器
-	balanceCache         *common.LRUCache     //余额cache,加速GetBalance查询
-	cacheSize            int                  //记录构造utxo时传入的cachesize
-	balanceViewDirty     map[string]bool      //balanceCache 标记dirty: addr->bool
-=======
 	inboundTxChan    chan *InboundTx      // 异步tx chan
 	verifiedTxChan   chan *pb.Transaction //已经校验通过的tx
 	asyncMode        bool                 // 是否工作在异步模式
@@ -156,11 +140,11 @@
 	// 上述asyncMode是指异步模式，默认是异步回调模式
 	// asyncBlockMode是指异步阻塞模式
 	asyncBlockMode       bool             // 是否工作在异步阻塞模式下
+  asyncBatch           kvdb.Batch       // 异步刷盘复用的batch
 	vatHandler           *vat.VATHandler  // Verifiable Autogen Tx 生成器
 	balanceCache         *common.LRUCache //余额cache,加速GetBalance查询
 	cacheSize            int              //记录构造utxo时传入的cachesize
 	balanceViewDirty     map[string]bool  //balanceCache 标记dirty: addr->bool
->>>>>>> 1f26dce2
 	contractExectionTime int
 	unconfirmTxInMem     *sync.Map //未确认Tx表的内存镜像
 	defaultTxVersion     int32     // 默认的tx version
@@ -405,41 +389,6 @@
 	}
 	utxoMutex := &sync.RWMutex{}
 	utxoVM := &UtxoVM{
-<<<<<<< HEAD
-		meta:                 &pb.UtxoMeta{},
-		metaTmp:              &pb.UtxoMeta{},
-		mutexMeta:            &sync.Mutex{},
-		ldb:                  baseDB,
-		mutex:                utxoMutex,
-		mutexMem:             &sync.Mutex{},
-		lockKeys:             map[string]*UtxoLockItem{},
-		lockKeyList:          list.New(),
-		lockExpireTime:       tmplockSeconds,
-		xlog:                 xlog,
-		ledger:               ledger,
-		unconfirmedTable:     kvdb.NewTable(baseDB, pb.UnconfirmedTablePrefix),
-		utxoTable:            kvdb.NewTable(baseDB, pb.UTXOTablePrefix),
-		metaTable:            kvdb.NewTable(baseDB, pb.MetaTablePrefix),
-		withdrawTable:        kvdb.NewTable(baseDB, pb.WithdrawPrefix),
-		utxoCache:            NewUtxoCache(cachesize),
-		smartContract:        contract.NewSmartContract(),
-		vatHandler:           vat.NewVATHandler(),
-		OfflineTxChan:        make(chan *pb.Transaction, OfflineTxChanBuffer),
-		prevFoundKeyCache:    common.NewLRUCache(cachesize),
-		utxoTotal:            big.NewInt(0),
-		minerAddress:         address,
-		minerPublicKey:       publicKey,
-		minerPrivateKey:      privateKey,
-		failedTxBuf:          make(map[string][]string),
-		inboundTxChan:        make(chan *InboundTx, AsyncQueueBuffer),
-		verifiedTxChan:       make(chan *pb.Transaction, AsyncQueueBuffer),
-		asyncMode:            false,
-		asyncCancel:          nil,
-		asyncWriterWG:        &sync.WaitGroup{},
-		asyncCond:            sync.NewCond(utxoMutex),
-		asyncTryBlockGen:     false,
-		asyncBatch:           baseDB.NewBatch(),
-=======
 		meta:              &pb.UtxoMeta{},
 		metaTmp:           &pb.UtxoMeta{},
 		mutexMeta:         &sync.Mutex{},
@@ -475,7 +424,7 @@
 		asyncResult:       &AsyncResult{},
 		// asyncBlockMode indidates that it is blocked when postTx
 		asyncBlockMode:       false,
->>>>>>> 1f26dce2
+    asyncBatch:           baseDB.NewBatch(),
 		balanceCache:         common.NewLRUCache(cachesize),
 		cacheSize:            cachesize,
 		balanceViewDirty:     map[string]bool{},
