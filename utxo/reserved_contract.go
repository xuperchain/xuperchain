--- conflicted
+++ resolved
@@ -28,12 +28,7 @@
 // but the transaction does not contains reserved requests.
 func (uv *UtxoVM) verifyReservedWhitelist(tx *pb.Transaction) bool {
 	// verify reservedContracts len
-<<<<<<< HEAD
-	reservedContracts, err := uv.ledger.GenesisBlock.GetConfig().GetReservedContract()
-=======
 	reservedContracts := uv.ledger.GetMeta().ReservedContracts
-	uv.xlog.Warn("meta in verifyReservedWhitelist", "meta in", uv.ledger.GetMeta().ReservedContracts)
->>>>>>> 95fc8263
 	if len(reservedContracts) == 0 {
 		uv.xlog.Info("verifyReservedWhitelist false reservedReqs is nil")
 		return false
@@ -73,10 +68,6 @@
 			uv.xlog.Info("verifyReservedWhitelist false fromAddr should no more than one")
 			return false
 		}
-<<<<<<< HEAD
-		fromAddr = string(v.GetFromAddr())
-=======
->>>>>>> 95fc8263
 	}
 
 	// verify utxo output
@@ -94,16 +85,11 @@
 
 	// verify utxo output whitelist
 	for k := range toAddrs {
-<<<<<<< HEAD
-		if acl.GetAksWeight()[k] <= 0 {
-			uv.xlog.Info("verifyReservedWhitelist false the weight of toAddr should be more than 0")
-=======
 		if k == fromAddr {
 			continue
 		}
 		if _, ok := acl.GetAksWeight()[k]; !ok {
 			uv.xlog.Info("verifyReservedWhitelist false the toAddr should in whitelist acl")
->>>>>>> 95fc8263
 			return false
 		}
 	}
