--- conflicted
+++ resolved
@@ -254,29 +254,6 @@
 		uv.xlog.Warn("update irreversible block height error, should be here")
 		return errors.New("curIrreversibleBlockHeight is less than 0")
 	}
-<<<<<<< HEAD
-	return nil
-}
-
-func (uv *UtxoVM) UpdateIrreversibleSlideWindow(nextIrreversibleSlideWindow int64, batch kvdb.Batch) error {
-	tmpMeta := &pb.UtxoMeta{}
-	newMeta := proto.Clone(tmpMeta).(*pb.UtxoMeta)
-	newMeta.IrreversibleSlideWindow = nextIrreversibleSlideWindow
-	irreversibleSlideWindowBuf, pbErr := proto.Marshal(newMeta)
-	if pbErr != nil {
-		uv.xlog.Warn("failed to marshal pb meta")
-		return pbErr
-	}
-	err := batch.Put([]byte(pb.MetaTablePrefix+ledger_pkg.IrreversibleSlideWindowKey), irreversibleSlideWindowBuf)
-	if err != nil {
-		return err
-	}
-	uv.xlog.Info("Update irreversibleSlideWindow succeed")
-	uv.mutexMeta.Lock()
-	defer uv.mutexMeta.Unlock()
-	uv.metaTmp.IrreversibleSlideWindow = nextIrreversibleSlideWindow
-	return nil
-=======
 	nextIrreversibleBlockHeight := blockHeight - curIrreversibleSlideWindow
 	// 下一个不可逆高度小于当前不可逆高度，直接返回
 	// slideWindow变大或者发生区块回滚
@@ -291,5 +268,24 @@
 	}
 
 	return errors.New("unexpected error")
->>>>>>> 0cd1699c
+}
+
+func (uv *UtxoVM) UpdateIrreversibleSlideWindow(nextIrreversibleSlideWindow int64, batch kvdb.Batch) error {
+	tmpMeta := &pb.UtxoMeta{}
+	newMeta := proto.Clone(tmpMeta).(*pb.UtxoMeta)
+	newMeta.IrreversibleSlideWindow = nextIrreversibleSlideWindow
+	irreversibleSlideWindowBuf, pbErr := proto.Marshal(newMeta)
+	if pbErr != nil {
+		uv.xlog.Warn("failed to marshal pb meta")
+		return pbErr
+	}
+	err := batch.Put([]byte(pb.MetaTablePrefix+ledger_pkg.IrreversibleSlideWindowKey), irreversibleSlideWindowBuf)
+	if err != nil {
+		return err
+	}
+	uv.xlog.Info("Update irreversibleSlideWindow succeed")
+	uv.mutexMeta.Lock()
+	defer uv.mutexMeta.Unlock()
+	uv.metaTmp.IrreversibleSlideWindow = nextIrreversibleSlideWindow
+	return nil
 }