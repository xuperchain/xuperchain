--- conflicted
+++ resolved
@@ -270,7 +270,7 @@
 	return errors.New("unexpected error")
 }
 
-<<<<<<< HEAD
+
 // GetGasPrice get gas price
 func (uv *UtxoVM) GetGasPrice() (*pb.GasPrice, error) {
 	uv.mutexMeta.Lock()
@@ -289,7 +289,8 @@
 		return uv.ledger.GetGasPrice(), nil
 	}
 	return nil, findErr
-=======
+}
+
 func (uv *UtxoVM) updateNextIrreversibleBlockHeightForPrune(blockHeight int64, curIrreversibleBlockHeight int64, curIrreversibleSlideWindow int64, batch kvdb.Batch) error {
 	// slideWindow为开启,不需要更新IrreversibleBlockHeight
 	if curIrreversibleSlideWindow <= 0 {
@@ -326,5 +327,4 @@
 	defer uv.mutexMeta.Unlock()
 	uv.metaTmp.IrreversibleSlideWindow = nextIrreversibleSlideWindow
 	return nil
->>>>>>> 00389a50
 }