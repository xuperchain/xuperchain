package utxo

import (
	"context"
	"errors"
	"sync"
	"time"

	"github.com/golang/protobuf/proto"

	"github.com/xuperchain/xuperunion/global"
	"github.com/xuperchain/xuperunion/ledger"
	"github.com/xuperchain/xuperunion/pb"
	XModel "github.com/xuperchain/xuperunion/xmodel"
)

// Async settings
const (
	AsyncMaxWaitMS   = 10
	AsyncMaxWaitSize = 7000
	AsyncQueueBuffer = 500000
)

type AsyncResult struct {
	mailBox sync.Map
}

func (ar *AsyncResult) Open(txid []byte) {
	ar.mailBox.Store(string(txid), make(chan error, 1))
}

func (ar *AsyncResult) Send(txid []byte, err error) {
	ch, _ := ar.mailBox.Load(string(txid))
	if ch != nil {
		ch.(chan error) <- err
	}
}

func (ar *AsyncResult) Wait(txid []byte) error {
	ch, _ := ar.mailBox.Load(string(txid))
	err := <-ch.(chan error)
	ar.mailBox.Delete(string(txid))
	return err
}

// StartAsyncWriter start the Asynchronize writer
func (uv *UtxoVM) StartAsyncWriter() {
	uv.asyncMode = true
	ctx, cancel := context.WithCancel(context.Background())
	uv.asyncCancel = cancel
	ledger.DisableTxDedup = true
	go uv.asyncWriter(ctx)
	go uv.asyncVerifiy(ctx)
}

func (uv *UtxoVM) StartAsyncBlockMode() {
	uv.asyncBlockMode = true
	ctx, cancel := context.WithCancel(context.Background())
	uv.asyncCancel = cancel
	ledger.DisableTxDedup = false
	go uv.asyncWriter(ctx)
	go uv.asyncVerifiy(ctx)
}

func (uv *UtxoVM) verifyTxWorker(itxlist []*InboundTx) error {
	if len(itxlist) == 0 {
		return nil
	}
	uv.xlog.Debug("async tx list size", "size", len(itxlist))
	//校验tx合法性
	for _, itx := range itxlist {
		ok, xerr := uv.ImmediateVerifyTx(itx.tx, false)
		if !ok {
			uv.xlog.Warn("invalid transaction found", "txid", global.F(itx.tx.Txid), "err", xerr)
		} else {
			uv.verifiedTxChan <- itx.tx
		}
	}
	return nil
}

// checkConflictTxs 检测一个batch内部的utxo引用冲突的txList
func (uv *UtxoVM) checkConflictTxs(txList []*pb.Transaction) map[string]bool {
	conflictUtxos := map[string]bool{}
	conflictTxs := map[string]bool{}
	for _, tx := range txList {
		innerConflict := false
		for _, txInput := range tx.TxInputs {
			utxoKey := GenUtxoKeyWithPrefix(txInput.FromAddr, txInput.RefTxid, txInput.RefOffset)
			if !conflictUtxos[utxoKey] {
				conflictUtxos[utxoKey] = true
			} else {
				innerConflict = true
				uv.xlog.Warn("utxo has been used by previous tx in the batch", "utxo", utxoKey)
				break
			}
		}
		for _, txOutputExt := range tx.TxOutputsExt {
			writeSetKey := XModel.GenWriteKeyWithPrefix(txOutputExt)
			if !conflictUtxos[writeSetKey] {
				conflictUtxos[writeSetKey] = true
			} else {
				innerConflict = true
				break
			}
		}
		if innerConflict {
			conflictTxs[string(tx.Txid)] = true
		}
	}
	return conflictTxs
}

// 一次刷一批tx到存储
func (uv *UtxoVM) flushTxList(txList []*pb.Transaction) error {
	if len(txList) == 0 {
		return nil
	}
	uv.xlog.Warn("async tx list size", "size", len(txList))
<<<<<<< HEAD
=======
	pbTxList := make([][]byte, len(txList))
	// 异步阻塞模式需要将交易数据持久化落盘
	if uv.asyncBlockMode {
		for i, tx := range txList {
			pbTxBuf, pbErr := proto.Marshal(tx)
			if pbErr != nil {
				uv.xlog.Warn("    fail to marshal tx", "pbErr", pbErr)
				pbTxList[i] = nil
				continue
			}
			pbTxList[i] = pbTxBuf
		}
	}
	batch := uv.ldb.NewBatch()
>>>>>>> 1f26dce2
	conflictedTxs := uv.checkConflictTxs(txList)
	uv.mutex.Lock()
	defer uv.mutex.Unlock()
	for uv.asyncTryBlockGen { //避让出块的线程
		uv.asyncCond.Wait() //会临时让出锁
	}
<<<<<<< HEAD
	batch := uv.asyncBatch
	batch.Reset()
	for _, tx := range txList {
=======
	for i, tx := range txList {
		if uv.asyncBlockMode && pbTxList[i] == nil {
			uv.asyncResult.Send(tx.Txid, errors.New("marshal failed"))
			continue
		}
>>>>>>> 1f26dce2
		if conflictedTxs[string(tx.Txid)] {
			continue
		}
		doErr := uv.doTxInternal(tx, batch)
		if doErr != nil {
			uv.xlog.Warn("doTxInternal failed, when DoTx", "doErr", doErr)
			uv.asyncResult.Send(tx.Txid, doErr)
			continue
		}
		uv.unconfirmTxInMem.Store(string(tx.Txid), tx)
		if uv.asyncBlockMode {
			batch.Put(append([]byte(pb.UnconfirmedTablePrefix), tx.Txid...), pbTxList[i])
		}
		// uv.xlog.Debug("print tx size when DoTx", "tx_size", batch.ValueSize(), "txid", fmt.Sprintf("%x", tx.Txid))
	}
	writeErr := batch.Write()
	if writeErr != nil {
		uv.ClearCache()
		uv.xlog.Warn("fail to save to ldb", "writeErr", writeErr)
	}
	// 对于异步阻塞模式，有必要在执行完一个交易后同步PostTx，并将结果返回给客户端
	if uv.asyncBlockMode {
		go func() {
			for _, tx := range txList {
				uv.asyncResult.Send(tx.Txid, nil)
			}
		}()
	}
	return writeErr
}

// asyncWriter 异步批量执行tx, 在AsyncMode=true时开启
func (uv *UtxoVM) asyncWriter(ctx context.Context) {
	tick := time.Tick(time.Millisecond * AsyncMaxWaitMS)
	txList := []*pb.Transaction{}
	uv.asyncWriterWG.Add(1)
	for {
		select {
		case tx := <-uv.verifiedTxChan:
			txList = append(txList, tx)
			if len(txList) > AsyncMaxWaitSize {
				go uv.flushTxList(txList)
				txList = []*pb.Transaction{}
			}
		case <-tick:
			go uv.flushTxList(txList)
			txList = []*pb.Transaction{}
		case <-ctx.Done():
			uv.asyncWriterWG.Done()
			return
		}
	}
}

// asyncVerifiy 异步并行校验tx，在AsyncMode=true时开启
func (uv *UtxoVM) asyncVerifiy(ctx context.Context) {
	tick := time.Tick(time.Millisecond * AsyncMaxWaitMS)
	itxlist := []*InboundTx{}
	uv.asyncWriterWG.Add(1)
	for {
		select {
		case itx := <-uv.inboundTxChan:
			itxlist = append(itxlist, itx)
			if len(itxlist) > AsyncMaxWaitSize {
				go uv.verifyTxWorker(itxlist)
				itxlist = []*InboundTx{}
			}
		case <-tick:
			go uv.verifyTxWorker(itxlist)
			itxlist = []*InboundTx{}
		case <-ctx.Done():
			//uv.RollBackUnconfirmedTx()
			uv.asyncWriterWG.Done()
			return
		}
	}
}

// SetBlockGenEvent set if try to generate block in async mode
func (uv *UtxoVM) SetBlockGenEvent() {
	uv.asyncTryBlockGen = true
}

// NotifyFinishBlockGen notify to finish generating block
func (uv *UtxoVM) NotifyFinishBlockGen() {
	if !uv.asyncMode && !uv.asyncBlockMode {
		return
	}
	uv.asyncTryBlockGen = false
	uv.asyncCond.Broadcast()
}

// IsAsync return current async state
func (uv *UtxoVM) IsAsync() bool {
	return uv.asyncMode
}<|MERGE_RESOLUTION|>--- conflicted
+++ resolved
@@ -117,8 +117,6 @@
 		return nil
 	}
 	uv.xlog.Warn("async tx list size", "size", len(txList))
-<<<<<<< HEAD
-=======
 	pbTxList := make([][]byte, len(txList))
 	// 异步阻塞模式需要将交易数据持久化落盘
 	if uv.asyncBlockMode {
@@ -132,25 +130,19 @@
 			pbTxList[i] = pbTxBuf
 		}
 	}
-	batch := uv.ldb.NewBatch()
->>>>>>> 1f26dce2
 	conflictedTxs := uv.checkConflictTxs(txList)
 	uv.mutex.Lock()
 	defer uv.mutex.Unlock()
 	for uv.asyncTryBlockGen { //避让出块的线程
 		uv.asyncCond.Wait() //会临时让出锁
 	}
-<<<<<<< HEAD
 	batch := uv.asyncBatch
 	batch.Reset()
-	for _, tx := range txList {
-=======
 	for i, tx := range txList {
 		if uv.asyncBlockMode && pbTxList[i] == nil {
 			uv.asyncResult.Send(tx.Txid, errors.New("marshal failed"))
 			continue
 		}
->>>>>>> 1f26dce2
 		if conflictedTxs[string(tx.Txid)] {
 			continue
 		}
