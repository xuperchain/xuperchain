--- conflicted
+++ resolved
@@ -87,15 +87,10 @@
 	// 投票单价
 	voteUnitPrice *big.Int
 	// 系统指定的前两轮的候选人名单
-<<<<<<< HEAD
 	initProposer map[int64][]*cons_base.CandidateInfo
-=======
-	initProposer map[int64][]*CandidateInfo
-
 	// is proposers' netURL needed for nomination and tdpos config
 	// this is read from config need_neturl
 	needNetURL bool
->>>>>>> 95fc8263
 }
 
 // 每个选票的详情, 支持一票多投
