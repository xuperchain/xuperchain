package p2pv2

import (
	"container/list"
	"context"
	"fmt"
	"sync"

	xuperp2p "github.com/xuperchain/xuperunion/p2pv2/pb"
)

// Subscriber define the subscriber of message
type Subscriber struct {
	msgCh   chan *xuperp2p.XuperMessage
	msgType xuperp2p.XuperMessage_MessageType
	// 支持注册回调函数方式
	handler xuperHandler
	e       *list.Element
	// 仅接收固定来源的消息
	msgFrom string
}

// NewSubscriber create instance of Subscriber
func NewSubscriber(msgCh chan *xuperp2p.XuperMessage, msgType xuperp2p.XuperMessage_MessageType, handler xuperHandler, msgFrom string) *Subscriber {
	sub := &Subscriber{}
	if msgCh == nil && handler == nil {
		return nil
	}
	sub.msgCh = msgCh
	sub.msgType = msgType
	sub.handler = handler
	sub.msgFrom = msgFrom
	return sub
}

// handleMessage process subscribed message
func (sub *Subscriber) handleMessage(s *Stream, msg *xuperp2p.XuperMessage) {
	if !s.valid() {
		return
	}

	if msg.Header.Type != xuperp2p.XuperMessage_GET_AUTHENTICATION_RES &&
		msg.Header.Type != xuperp2p.XuperMessage_GET_AUTHENTICATION {
		if s.node.srv.config.IsAuthentication && !s.auth() {
			s.node.log.Trace("Stream not authenticated")
			resType := xuperp2p.GetResMsgType(msg.GetHeader().GetType())
<<<<<<< HEAD

=======
>>>>>>> a7db9f20
			res, _ := xuperp2p.NewXuperMessage(xuperp2p.XuperMsgVersion2, "", msg.GetHeader().GetLogid(),
				resType, []byte(""), xuperp2p.XuperMessage_GET_AUTHENTICATION_NOT_PASS)
			if err := s.writeData(res); err != nil {
				fmt.Println("Stream not authenticated to write msg error", "err", err)
			}
			return
		}
	}

	if sub.handler != nil {
		go func(sub *Subscriber, s *Stream, msg *xuperp2p.XuperMessage) {
			ctx := context.WithValue(context.Background(), "Stream", s)
			if msg.Header.Type != xuperp2p.XuperMessage_GET_AUTHENTICATION_RES &&
				msg.Header.Type != xuperp2p.XuperMessage_GET_AUTHENTICATION {
				if s.node.srv.config.IsAuthentication && !s.auth() {
					s.node.log.Trace("Stream not authenticated")
					resType := xuperp2p.GetResMsgType(msg.GetHeader().GetType())
					res, _ := xuperp2p.NewXuperMessage(xuperp2p.XuperMsgVersion2, "", msg.GetHeader().GetLogid(),
						resType, []byte(""), xuperp2p.XuperMessage_GET_AUTHENTICATION_NOT_PASS)
					if err := s.writeData(res); err != nil {
						fmt.Println("Stream not authenticated to write msg error", "err", err)
					}
					return
				}
			}

			res, err := sub.handler(ctx, msg)
			if err != nil {
				fmt.Println("subscriber handleMessage error", "err", err)
			}
			if err := s.writeData(res); err != nil {
				fmt.Println("subscriber handleMessage to write msg error", "err", err)
			}
		}(sub, s, msg)
		return
	}
	if sub.msgCh == nil {
		return
	}
	select {
	case sub.msgCh <- msg:
	default:
	}
}

// MultiSubscriber wrap a list of Subscriber of same message
type MultiSubscriber struct {
	// elem 存监听同一消息类型的多个Subscriber
	elem *list.List
	lk   *sync.Mutex
}

func newMultiSubscriber() *MultiSubscriber {
	return &MultiSubscriber{
		elem: list.New(),
		lk:   new(sync.Mutex),
	}
}

func (ms *MultiSubscriber) register(sub *Subscriber) (*Subscriber, error) {
	ms.lk.Lock()
	defer ms.lk.Unlock()
	e := ms.elem.PushBack(sub)
	sub.e = e
	return sub, nil
}

func (ms *MultiSubscriber) unRegister(sub *Subscriber) error {
	ms.lk.Lock()
	defer ms.lk.Unlock()
	if sub.e == nil {
		return nil
	}
	ms.elem.Remove(sub.e)
	sub = nil
	return nil
}

func (ms *MultiSubscriber) handleMessage(s *Stream, msg *xuperp2p.XuperMessage) {
	ms.lk.Lock()
	defer ms.lk.Unlock()
	for e := ms.elem.Front(); e != nil; e = e.Next() {
		if sub, ok := e.Value.(*Subscriber); !ok {
			continue
		} else {
			if sub.msgFrom == "" || (sub.msgFrom == msg.GetHeader().GetFrom()) {
				sub.handleMessage(s, msg)
			}
		}
	}
}<|MERGE_RESOLUTION|>--- conflicted
+++ resolved
@@ -37,24 +37,6 @@
 func (sub *Subscriber) handleMessage(s *Stream, msg *xuperp2p.XuperMessage) {
 	if !s.valid() {
 		return
-	}
-
-	if msg.Header.Type != xuperp2p.XuperMessage_GET_AUTHENTICATION_RES &&
-		msg.Header.Type != xuperp2p.XuperMessage_GET_AUTHENTICATION {
-		if s.node.srv.config.IsAuthentication && !s.auth() {
-			s.node.log.Trace("Stream not authenticated")
-			resType := xuperp2p.GetResMsgType(msg.GetHeader().GetType())
-<<<<<<< HEAD
-
-=======
->>>>>>> a7db9f20
-			res, _ := xuperp2p.NewXuperMessage(xuperp2p.XuperMsgVersion2, "", msg.GetHeader().GetLogid(),
-				resType, []byte(""), xuperp2p.XuperMessage_GET_AUTHENTICATION_NOT_PASS)
-			if err := s.writeData(res); err != nil {
-				fmt.Println("Stream not authenticated to write msg error", "err", err)
-			}
-			return
-		}
 	}
 
 	if sub.handler != nil {
