package p2pv2

import (
	"context"
	"fmt"
	"math/rand"
	"sync"
	"time"
	//"path/filepath"
	"strings"

	iaddr "github.com/ipfs/go-ipfs-addr"
	"github.com/libp2p/go-libp2p"
	circuit "github.com/libp2p/go-libp2p-circuit"
	crypto "github.com/libp2p/go-libp2p-crypto"
	host "github.com/libp2p/go-libp2p-host"
	net "github.com/libp2p/go-libp2p-net"
	peer "github.com/libp2p/go-libp2p-peer"
	pstore "github.com/libp2p/go-libp2p-peerstore"
	"github.com/multiformats/go-multiaddr"
	"github.com/pkg/errors"
	dht "github.com/xuperchain/go-libp2p-kad-dht"
	log "github.com/xuperchain/log15"

	"github.com/xuperchain/xuperunion/common/config"
	p2pPb "github.com/xuperchain/xuperunion/p2pv2/pb"

	"github.com/xuperchain/xuperunion/kv/kvdb"
)

// define the common config
const (
	XuperProtocolID    = "/xuper/2.0.0" // protocol version
	P2PMultiAddrPrefix = "p2pMulti_"
)

var (
	// MaxBroadCastPeers define the maximum number of common peers to broadcast messages
	MaxBroadCastPeers = 20
	// MaxBroadCastCorePeers define the maximum number of core peers to broadcast messages
	MaxBroadCastCorePeers = 10
)

// define errors
var (
	ErrGenerateOpts     = errors.New("generate host opts error")
	ErrCreateHost       = errors.New("create host error")
	ErrCreateKadDht     = errors.New("create kad dht error")
	ErrCreateStreamPool = errors.New("create stream pool error")
	ErrCreateBootStrap  = errors.New("create bootstrap error pool error")
	ErrConnectBootStrap = errors.New("error to connect to all bootstrap")
	ErrConnectCorePeers = errors.New("error to connect to all core peers")
	ErrInvalidParams    = errors.New("invalid params")
)

type corePeerInfo struct {
	Distance  int
	PeerAddr  string
	PeerInfo  *pstore.PeerInfo
	XuperAddr string
}

type corePeersRoute struct {
	CurrentPeers []*corePeerInfo
	NextPeers    []*corePeerInfo
}

// Node is the node in the network
type Node struct {
	id        peer.ID
	privKey   crypto.PrivKey
	log       log.Logger
	host      host.Host
	kdht      *dht.IpfsDHT
	strPool   *StreamPool
	ctx       context.Context
	srv       *P2PServerV2
	quitCh    chan bool
	addrs     map[string]*XchainAddrInfo
	coreRoute map[string]*corePeersRoute
	routeLock sync.RWMutex
	// StreamLimit
	streamLimit *StreamLimit
	// ldb persist peers info and get peers info
	ldb kvdb.Database
	// isStorePeers determine whether open isStorePeers
	isStorePeers bool
	p2pDataPath  string
}

// NewNode define the node of the xuper, it will set streamHandler for this node.
func NewNode(cfg config.P2PConfig, log log.Logger) (*Node, error) {
	ctx := context.Background()
	opts, err := genHostOption(cfg)
	if err != nil {
		log.Error("genHostOption error!", "error", err.Error())
		return nil, ErrGenerateOpts
	}

	ho, err := libp2p.New(ctx, opts...)
	if err != nil {
		log.Error("Create libp2p host error!", "error", err.Error())
		return nil, ErrCreateHost
	}
	no := &Node{
		id:        ho.ID(),
		log:       log,
		ctx:       ctx,
		host:      ho,
		quitCh:    make(chan bool, 1),
		addrs:     map[string]*XchainAddrInfo{},
		coreRoute: make(map[string]*corePeersRoute),
		// new StreamLimit
		streamLimit:  &StreamLimit{},
		isStorePeers: cfg.IsStorePeers,
		p2pDataPath:  cfg.P2PDataPath,
	}
	if no.isStorePeers {
		no.ldb, err = newBaseDB(no.p2pDataPath)
		if err != nil {
			return nil, err
		}
	}

	// set broadcast peers limitation
	MaxBroadCastPeers = cfg.MaxBroadcastPeers
	MaxBroadCastCorePeers = cfg.MaxBroadcastCorePeers

	// initialize StreamLimit, set limit size
	no.streamLimit.Init(cfg.StreamIPLimitSize, log)
	ho.SetStreamHandler(XuperProtocolID, no.handlerNewStream)

	if no.kdht, err = dht.New(ctx, ho); err != nil {
		return nil, ErrCreateKadDht
	}

	if no.strPool, err = NewStreamPool(cfg.MaxStreamLimits, no, log); err != nil {
		return nil, ErrCreateStreamPool
	}

	if !cfg.IsHidden {
		if err = no.kdht.Bootstrap(ctx); err != nil {
			return nil, ErrCreateBootStrap
		}
	}

	// connect to peers stored last time recently
	// connect to bootNodes
<<<<<<< HEAD
	succNum := no.ConnectToPeersByAddr(cfg.BootNodes)
	if len(cfg.BootNodes) != 0 && succNum == 0 {
=======
	peers := []string{}
	if no.isStorePeers {
		peers, err = no.getPeersFromDisk()
		if err != nil {
			no.log.Warn("getPeersFromDisk error", "err", err)
		}
	}
	if len(cfg.BootNodes) > 0 {
		peers = append(peers, cfg.BootNodes...)
	}
	succNum := no.connectToPeersByAddr(peers)
	if succNum == 0 && len(cfg.BootNodes) != 0 {
>>>>>>> 31344038
		return nil, ErrConnectBootStrap
	}
	return no, nil
}

func genHostOption(cfg config.P2PConfig) ([]libp2p.Option, error) {
	muAddr, _ := multiaddr.NewMultiaddr(fmt.Sprintf("/ip4/0.0.0.0/tcp/%d", cfg.Port))
	opts := []libp2p.Option{
		libp2p.ListenAddrs(muAddr),
	}
	if cfg.IsNat {
		opts = append(opts, libp2p.NATPortMap())
	}
	if cfg.IsSecure {
		opts = append(opts, libp2p.DefaultSecurity)
	}
	opts = append(opts, libp2p.EnableRelay(circuit.OptHop))

	priv, err := GetKeyPairFromPath(cfg.KeyPath)
	if err != nil {
		return nil, err
	}
	opts = append(opts, libp2p.Identity(priv))
	return opts, nil
}

// Start start the node
func (no *Node) Start() {
	no.log.Trace("Start node")
	t := time.NewTicker(time.Duration(time.Second * 30))
	defer t.Stop()
	for {
		select {
		case <-no.quitCh:
			no.Stop()
			return
		case <-t.C:
			no.log.Trace("RoutingTable", "size", no.kdht.RoutingTable().Size())
			no.kdht.RoutingTable().Print()
			if no.isStorePeers {
				ret := no.persistPeersToDisk()
				if !ret {
					log.Warn("persistPeersToDisk failed")
				}
			}
		}
	}
}

// Stop stop the node
func (no *Node) Stop() {
	fmt.Println("Stop node")
	no.strPool.quitCh <- true
	no.kdht.Close()
	no.host.Close()
}

// handlerNewStream parse message type and process message by handlerForMsgType
func (no *Node) handlerNewStream(s net.Stream) {
	no.strPool.Add(s)
}

// NodeID return the node ID
func (no *Node) NodeID() peer.ID {
	return no.id
}

// Context return the node context
func (no *Node) Context() context.Context {
	return no.ctx
}

// SetServer set the p2p server of the node
func (no *Node) SetServer(srv *P2PServerV2) {
	no.srv = srv
}

// SendMessage send message to given peers
func (no *Node) SendMessage(ctx context.Context, msg *p2pPb.XuperMessage, peers []peer.ID) error {
	return no.strPool.SendMessage(ctx, msg, peers)
}

// SendMessageWithResponse send message to given peers, expecting response from peers
func (no *Node) SendMessageWithResponse(ctx context.Context, msg *p2pPb.XuperMessage, peers []peer.ID, percentage float32) ([]*p2pPb.XuperMessage, error) {
	return no.strPool.SendMessageWithResponse(ctx, msg, peers, percentage)
}

// ListPeers return the list of peer ID in routing table
func (no *Node) ListPeers() []peer.ID {
	// get peer list from kdht routing table
	rt := no.kdht.RoutingTable()
	peers := rt.ListPeers()
	idmap := make(map[string]bool)
	for _, pid := range peers {
		idmap[pid.Pretty()] = true
	}

	no.routeLock.RLock()
	defer no.routeLock.RUnlock()
	for _, coreRoute := range no.coreRoute {
		for _, cpi := range coreRoute.CurrentPeers {
			pid := cpi.PeerInfo.ID
			if _, ok := idmap[pid.Pretty()]; ok {
				continue
			}
			peers = append(peers, pid)
			idmap[pid.Pretty()] = true
		}
		for _, cpi := range coreRoute.NextPeers {
			pid := cpi.PeerInfo.ID
			if _, ok := idmap[pid.Pretty()]; ok {
				continue
			}
			peers = append(peers, pid)
			idmap[pid.Pretty()] = true
		}
	}
	return peers
}

// UpdateCorePeers update core peers' info and keep connection to core peers
func (no *Node) UpdateCorePeers(cp *CorePeersInfo) error {
	if cp == nil {
		return ErrInvalidParams
	}
	no.routeLock.Lock()
	defer no.routeLock.Unlock()
	var oldInfo *corePeersRoute
	if _, ok := no.coreRoute[cp.Name]; ok {
		oldInfo = no.coreRoute[cp.Name]
	}

	// update connections
	newInfo, err := no.updateCoreConnection(oldInfo, cp)
	if err != nil {
		return err
	}

	// update routing table
	no.coreRoute[cp.Name] = newInfo
	return nil
}

// updateCoreConnection update direct connections to core peers.
// this function remove out-of-date core peers and create connections to new peers
func (no *Node) updateCoreConnection(oldInfo *corePeersRoute,
	newInfo *CorePeersInfo) (*corePeersRoute, error) {
	newCurrentPeers := make([]*corePeerInfo, 0)
	newNextPeers := make([]*corePeerInfo, 0)
	allPeers := make([]*pstore.PeerInfo, 0)
	processedPeers := make(map[string]bool)
	if oldInfo != nil {
		for _, pr := range oldInfo.CurrentPeers {
			processedPeers[pr.PeerAddr] = true
		}
		for _, pr := range oldInfo.NextPeers {
			processedPeers[pr.PeerAddr] = true
		}
	}
	for _, paddr := range newInfo.CurrentPeerIDs {
		if paddr == "" || processedPeers[paddr] {
			continue
		}
		newPeer, err := no.getRoutePeerFromAddr(paddr)
		if err != nil {
			no.log.Warn("parse peer address failed, ignore this one", "peer", paddr, "error", err)
			continue
		}
		newCurrentPeers = append(newCurrentPeers, newPeer)
		allPeers = append(allPeers, newPeer.PeerInfo)
	}
	for _, paddr := range newInfo.NextPeerIDs {
		if paddr == "" || processedPeers[paddr] {
			continue
		}
		newPeer, err := no.getRoutePeerFromAddr(paddr)
		if err != nil {
			no.log.Warn("parse peer address failed, ignore this one", "peer", paddr, "error", err)
			continue
		}
		newNextPeers = append(newNextPeers, newPeer)
		allPeers = append(allPeers, newPeer.PeerInfo)
	}

	// connect new peers
	succNum := no.createPeerStream(allPeers)
	if len(allPeers) != 0 && succNum == 0 {
		return nil, ErrConnectCorePeers
	}
	newRoute := &corePeersRoute{
		CurrentPeers: newCurrentPeers,
		NextPeers:    newNextPeers,
	}

	return newRoute, nil
}

func (no *Node) getRoutePeerFromAddr(peerAddr string) (*corePeerInfo, error) {
	addr, err := iaddr.ParseString(peerAddr)
	if err != nil {
		no.log.Error("Parse peer address error!", "peerAddr", peerAddr, "error", err.Error())
		return nil, err
	}
	peerinfo, err := pstore.InfoFromP2pAddr(addr.Multiaddr())
	if err != nil {
		no.log.Error("Get peer node info error!", "peerAddr", peerAddr, "error", err.Error())
		return nil, err
	}
	cpi := &corePeerInfo{
		PeerAddr: peerAddr,
		PeerInfo: peerinfo,
		Distance: 0, // TODO: calc the distance between peers
	}
	return cpi, nil
}

// ConnectToPeersByAddr provide connection support using peer address(netURL)
func (no *Node) ConnectToPeersByAddr(addrs []string) int {
	peers := make([]*pstore.PeerInfo, 0)
	for _, addr := range addrs {
		pi, err := no.getRoutePeerFromAddr(addr)
		if err != nil {
			continue
		}
		peers = append(peers, pi.PeerInfo)
	}
	return no.connectToPeers(peers)
}

// connectToPeers connect to given peers, return the connected number of peers
func (no *Node) connectToPeers(ppi []*pstore.PeerInfo) int {
	// empty slice, do nothing
	ppiSize := len(ppi)
	if ppiSize <= 0 {
		return 0
	}

	// connect to bootNodes
	succNum := 0
	retryCount := 5
	for retryCount > 0 {
		for _, pi := range ppi {
			if err := no.host.Connect(no.ctx, *pi); err != nil {
				no.log.Error("Connection with peer node error!", "error", err.Error())
			} else {
				succNum++
				no.log.Info("Connection established with peer node, ", "nodeInfo", *pi)
			}
		}
		if succNum > 0 {
			break
		}
		// only retry if all connection failed
		retryCount--
		time.Sleep(1 * time.Second)
	}
	return succNum
}

// createPeerStream create stream to given peers, return the connected number of peers
func (no *Node) createPeerStream(ppi []*pstore.PeerInfo) int {
	succNum := 0
	maxSleepMS := 1000
	rand.Seed(time.Now().Unix())
	for _, pi := range ppi {
		retries := 3
		for retries > 0 {
			_, err := no.strPool.streamForPeer(pi.ID)
			if err == nil {
				succNum++
				break
			}
			no.log.Warn("create stream for peer failed", "peer", pi.ID.Pretty(), "error", err)
			time.Sleep(time.Duration(rand.Intn(maxSleepMS)) * time.Millisecond)
			retries--
		}
	}
	return succNum
}

// persistPeersToDisk persist peers connecting to each other to disk
func (no *Node) persistPeersToDisk() bool {
	batch := no.ldb.NewBatch()
	prefix := no.GetP2PMultiAddrPrefix()
	it := no.ldb.NewIteratorWithPrefix([]byte(prefix))
	defer it.Release()
	// delete history records before
	for it.Next() {
		batch.Delete(it.Key())
	}
	if it.Error() != nil {
		return false
	}
	peers := no.streamLimit.GetStreams()
	// persist recent records after
	for _, peer := range peers {
		batch.Put([]byte(prefix+peer), []byte("true"))
	}
	writeErr := batch.Write()
	if writeErr != nil {
		log.Warn("p2p module, persistPeersToDisk error", "err", writeErr)
		return false
	}
	return true
}

// getPeersFromDisk get peers from disk
func (no *Node) getPeersFromDisk() ([]string, error) {
	peers := []string{}
	prefix := no.GetP2PMultiAddrPrefix()
	it := no.ldb.NewIteratorWithPrefix([]byte(prefix))
	defer it.Release()
	for it.Next() {
		key := string(it.Key())
		key = strings.TrimPrefix(key, prefix)
		peers = append(peers, key)
	}
	if it.Error() != nil {
		return nil, it.Error()
	}
	return peers, nil
}

func newBaseDB(dbPath string) (kvdb.Database, error) {
	// new kv instance
	kvParam := &kvdb.KVParameter{
		DBPath:                dbPath,
		KVEngineType:          "default",
		MemCacheSize:          128,
		FileHandlersCacheSize: 512,
		OtherPaths:            []string{},
	}
	return kvdb.NewKVDBInstance(kvParam)
}

// GetP2PMultiAddrPrefix return P2PMultiAddrPrefix
func (no *Node) GetP2PMultiAddrPrefix() string {
	return P2PMultiAddrPrefix
}<|MERGE_RESOLUTION|>--- conflicted
+++ resolved
@@ -146,10 +146,6 @@
 
 	// connect to peers stored last time recently
 	// connect to bootNodes
-<<<<<<< HEAD
-	succNum := no.ConnectToPeersByAddr(cfg.BootNodes)
-	if len(cfg.BootNodes) != 0 && succNum == 0 {
-=======
 	peers := []string{}
 	if no.isStorePeers {
 		peers, err = no.getPeersFromDisk()
@@ -160,9 +156,8 @@
 	if len(cfg.BootNodes) > 0 {
 		peers = append(peers, cfg.BootNodes...)
 	}
-	succNum := no.connectToPeersByAddr(peers)
+	succNum := no.ConnectToPeersByAddr(peers)
 	if succNum == 0 && len(cfg.BootNodes) != 0 {
->>>>>>> 31344038
 		return nil, ErrConnectBootStrap
 	}
 	return no, nil
