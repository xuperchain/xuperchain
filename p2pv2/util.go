package p2pv2

import (
	"crypto/rand"
	"encoding/base64"
	"errors"
	"io/ioutil"
	math_rand "math/rand"
	"os"
<<<<<<< HEAD
=======
	"strconv"
>>>>>>> 0d3f2cb5
	"time"

	crypto "github.com/libp2p/go-libp2p-crypto"
	"github.com/xuperchain/xuperunion/common/config"
	crypto_client "github.com/xuperchain/xuperunion/crypto/client"
	"github.com/xuperchain/xuperunion/crypto/hash"
	"github.com/xuperchain/xuperunion/pb"
)

// GenerateKeyPairWithPath generate xuper net key pair
func GenerateKeyPairWithPath(path string) error {
	priv, _, err := crypto.GenerateKeyPairWithReader(crypto.RSA, 2048, rand.Reader)
	if err != nil {
		return err
	}

	if len(path) == 0 {
		path = config.DefaultNetKeyPath
	}

	privData, err := crypto.MarshalPrivateKey(priv)
	if err != nil {
		return err
	}

	if err = os.MkdirAll(path, 0777); err != nil {
		return err
	}

	return ioutil.WriteFile(path+"net_private.key", []byte(base64.StdEncoding.EncodeToString(privData)), 0700)
}

// GetKeyPairFromPath get xuper net key from file path
func GetKeyPairFromPath(path string) (crypto.PrivKey, error) {
	if len(path) == 0 {
		path = config.DefaultNetKeyPath
	}

	data, err := ioutil.ReadFile(path + "net_private.key")
	if err != nil {
		return nil, err
	}

	privData, err := base64.StdEncoding.DecodeString(string(data))
	if err != nil {
		return nil, err
	}
	return crypto.UnmarshalPrivateKey(privData)
}

<<<<<<< HEAD
// GenerateUniqueRandList get a random unique number list
func GenerateUniqueRandList(size int, max int) []int {
	r := math_rand.New(math_rand.NewSource(time.Now().UnixNano()))
	if max <= 0 || size <= 0 {
		return nil
	}
	if size > max {
		size = max
	}
	randList := r.Perm(max)
	return randList[:size]
=======
// XchainAddrInfo my xchain addr info
type XchainAddrInfo struct {
	Addr   string
	Pubkey []byte
	Prikey []byte
	PeerID string
}

// GetAuthRequest get auth request for authentication
func GetAuthRequest(v *XchainAddrInfo) (*pb.IdentityAuth, error) {
	cryptoClient, err := crypto_client.CreateCryptoClientFromJSONPublicKey(v.Pubkey)
	if err != nil {
		return nil, errors.New("GetAuthRequest: Create crypto client error")
	}

	privateKey, err := cryptoClient.GetEcdsaPrivateKeyFromJSON(v.Prikey)
	if err != nil {
		return nil, err
	}

	timeUnix := time.Now().Unix()
	ts := strconv.FormatInt(timeUnix, 10)

	digestHash := hash.UsingSha256([]byte(v.PeerID + v.Addr + ts))
	sign, err := cryptoClient.SignECDSA(privateKey, digestHash)
	if err != nil {
		return nil, err
	}

	identityAuth := &pb.IdentityAuth{
		Sign:      sign,
		Pubkey:    v.Pubkey,
		Addr:      v.Addr,
		PeerID:    v.PeerID,
		Timestamp: ts,
	}

	return identityAuth, nil
>>>>>>> 0d3f2cb5
}<|MERGE_RESOLUTION|>--- conflicted
+++ resolved
@@ -7,10 +7,7 @@
 	"io/ioutil"
 	math_rand "math/rand"
 	"os"
-<<<<<<< HEAD
-=======
 	"strconv"
->>>>>>> 0d3f2cb5
 	"time"
 
 	crypto "github.com/libp2p/go-libp2p-crypto"
@@ -61,7 +58,6 @@
 	return crypto.UnmarshalPrivateKey(privData)
 }
 
-<<<<<<< HEAD
 // GenerateUniqueRandList get a random unique number list
 func GenerateUniqueRandList(size int, max int) []int {
 	r := math_rand.New(math_rand.NewSource(time.Now().UnixNano()))
@@ -73,7 +69,8 @@
 	}
 	randList := r.Perm(max)
 	return randList[:size]
-=======
+}
+
 // XchainAddrInfo my xchain addr info
 type XchainAddrInfo struct {
 	Addr   string
@@ -112,5 +109,4 @@
 	}
 
 	return identityAuth, nil
->>>>>>> 0d3f2cb5
 }