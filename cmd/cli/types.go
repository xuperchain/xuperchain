/*
 * Copyright (c) 2019. Baidu Inc. All Rights Reserved.
 */

package main

import (
	"encoding/hex"
	"encoding/json"
	"math/big"

	"github.com/xuperchain/xuperunion/pb"
)

// HexID bytes
type HexID []byte

// MarshalJSON json marshal
func (h HexID) MarshalJSON() ([]byte, error) {
	hex := hex.EncodeToString(h)
	return json.Marshal(hex)
}

// TxInput proto.TxInput
type TxInput struct {
	RefTxid   HexID  `json:"refTxid"`
	RefOffset int32  `json:"refOffset"`
	FromAddr  string `json:"fromAddr"`
	Amount    BigInt `json:"amount"`
}

// TxOutput proto.TxOutput
type TxOutput struct {
	Amount BigInt `json:"amount"`
	ToAddr string `json:"toAddr"`
}

// TxInputExt proto.TxInputExt
type TxInputExt struct {
	Bucket    string `json:"bucket"`
	Key       string `json:"key"`
	RefTxid   HexID  `json:"refTxid"`
	RefOffset int32  `json:"refOffset"`
}

// TxOutputExt proto.TxOutputExt
type TxOutputExt struct {
	Bucket string `json:"bucket"`
	Key    string `json:"key"`
	Value  string `json:"value"`
}

type ResourceLimit struct {
	Type  string `json:"type"`
	Limit int64  `json:"limit"`
}

// InvokeRequest proto.InvokeRequest
type InvokeRequest struct {
	ModuleName    string            `json:"moduleName"`
	ContractName  string            `json:"contractName"`
	MethodName    string            `json:"methodName"`
	Args          map[string]string `json:"args"`
	ResouceLimits []ResourceLimit   `json:"resource_limits"`
}

// SignatureInfo proto.SignatureInfo
type SignatureInfo struct {
	PublicKey string `json:"publickey"`
	Sign      HexID  `json:"sign"`
}

// Transaction proto.Transaction
type Transaction struct {
	Txid              HexID            `json:"txid"`
	Blockid           HexID            `json:"blockid"`
	TxInputs          []TxInput        `json:"txInputs"`
	TxOutputs         []TxOutput       `json:"txOutputs"`
	Desc              string           `json:"desc"`
	Nonce             string           `json:"nonce"`
	Timestamp         int64            `json:"timestamp"`
	Version           int32            `json:"version"`
	Autogen           bool             `json:"autogen"`
	Coinbase          bool             `json:"coinbase"`
	TxInputsExt       []TxInputExt     `json:"txInputsExt"`
	TxOutputsExt      []TxOutputExt    `json:"txOutputsExt"`
	ContractRequests  []*InvokeRequest `json:"contractRequests"`
	Initiator         string           `json:"initiator"`
	AuthRequire       []string         `json:"authRequire"`
	InitiatorSigns    []SignatureInfo  `json:"initiatorSigns"`
	AuthRequireSigns  []SignatureInfo  `json:"authRequireSigns"`
	ReceivedTimestamp int64            `json:"receivedTimestamp:`
}

// BigInt big int
type BigInt big.Int

// FromAmountBytes transfer bytes to bigint
func FromAmountBytes(buf []byte) BigInt {
	n := big.Int{}
	n.SetBytes(buf)
	return BigInt(n)
}

// MarshalJSON json.marshal
func (b *BigInt) MarshalJSON() ([]byte, error) {
	str := (*big.Int)(b).String()
	return json.Marshal(str)
}

// FromPBTx get tx
func FromPBTx(tx *pb.Transaction) *Transaction {
	t := &Transaction{
		Txid:              tx.Txid,
		Blockid:           tx.Blockid,
		Nonce:             tx.Nonce,
		Timestamp:         tx.Timestamp,
		Version:           tx.Version,
		Desc:              string(tx.Desc),
		Autogen:           tx.Autogen,
		Coinbase:          tx.Coinbase,
		Initiator:         tx.Initiator,
		ReceivedTimestamp: tx.ReceivedTimestamp,
	}
	for _, input := range tx.TxInputs {
		t.TxInputs = append(t.TxInputs, TxInput{
			RefTxid:   input.RefTxid,
			RefOffset: input.RefOffset,
			FromAddr:  string(input.FromAddr),
			Amount:    FromAmountBytes(input.Amount),
		})
	}
	for _, output := range tx.TxOutputs {
		t.TxOutputs = append(t.TxOutputs, TxOutput{
			Amount: FromAmountBytes(output.Amount),
			ToAddr: string(output.ToAddr),
		})
	}
	for _, inputExt := range tx.TxInputsExt {
		t.TxInputsExt = append(t.TxInputsExt, TxInputExt{
			Bucket:    inputExt.Bucket,
			Key:       string(inputExt.Key),
			RefTxid:   inputExt.RefTxid,
			RefOffset: inputExt.RefOffset,
		})
	}
	for _, outputExt := range tx.TxOutputsExt {
		t.TxOutputsExt = append(t.TxOutputsExt, TxOutputExt{
			Bucket: outputExt.Bucket,
			Key:    string(outputExt.Key),
			Value:  string(outputExt.Value),
		})
	}
	if tx.ContractRequests != nil {
		for i := 0; i < len(tx.ContractRequests); i++ {
			req := tx.ContractRequests[i]
			tmpReq := &InvokeRequest{
				ModuleName:   req.ModuleName,
				ContractName: req.ContractName,
				MethodName:   req.MethodName,
				Args:         map[string]string{},
			}
			for argKey, argV := range req.Args {
				tmpReq.Args[argKey] = string(argV)
			}
			for _, rlimit := range req.ResourceLimits {
				resource := ResourceLimit{
					Type:  rlimit.Type.String(),
					Limit: rlimit.Limit,
				}
				tmpReq.ResouceLimits = append(tmpReq.ResouceLimits, resource)
			}
			t.ContractRequests = append(t.ContractRequests, tmpReq)
		}
	}

	t.AuthRequire = append(t.AuthRequire, tx.AuthRequire...)

	for _, initsign := range tx.InitiatorSigns {
		t.InitiatorSigns = append(t.InitiatorSigns, SignatureInfo{
			PublicKey: initsign.PublicKey,
			Sign:      initsign.Sign,
		})
	}

	for _, authSign := range tx.AuthRequireSigns {
		t.AuthRequireSigns = append(t.AuthRequireSigns, SignatureInfo{
			PublicKey: authSign.PublicKey,
			Sign:      authSign.Sign,
		})
	}

	return t
}

// InternalBlock proto.InternalBlock
type InternalBlock struct {
	Version      int32             `json:"version"`
	Blockid      HexID             `json:"blockid"`
	PreHash      HexID             `json:"preHash"`
	Proposer     string            `json:"proposer"`
	Sign         HexID             `json:"sign"`
	Pubkey       string            `json:"pubkey"`
	MerkleRoot   HexID             `json:"merkleRoot"`
	Height       int64             `json:"height"`
	Timestamp    int64             `json:"timestamp"`
	Transactions []*Transaction    `json:"transactions"`
	TxCount      int32             `json:"txCount"`
	MerkleTree   []HexID           `json:"merkleTree"`
	InTrunk      bool              `json:"inTrunk"`
	NextHash     HexID             `json:"nextHash"`
	FailedTxs    map[string]string `json:"failedTxs"`
	CurTerm      int64             `json:"curTerm"`
	CurBlockNum  int64             `json:"curBlockNum"`
}

// FromInternalBlockPB block info
func FromInternalBlockPB(block *pb.InternalBlock) *InternalBlock {
	iblock := &InternalBlock{
		Version:     block.Version,
		Blockid:     block.Blockid,
		PreHash:     block.PreHash,
		Proposer:    string(block.Proposer),
		Sign:        block.Sign,
		Pubkey:      string(block.Pubkey),
		MerkleRoot:  block.MerkleRoot,
		Height:      block.Height,
		Timestamp:   block.Timestamp,
		TxCount:     block.TxCount,
		InTrunk:     block.InTrunk,
		NextHash:    block.NextHash,
		FailedTxs:   block.FailedTxs,
		CurTerm:     block.CurTerm,
		CurBlockNum: block.CurBlockNum,
	}
	iblock.MerkleTree = make([]HexID, len(block.MerkleTree))
	for i := range block.MerkleTree {
		iblock.MerkleTree[i] = block.MerkleTree[i]
	}
	iblock.Transactions = make([]*Transaction, len(block.Transactions))
	for i := range block.Transactions {
		iblock.Transactions[i] = FromPBTx(block.Transactions[i])
	}
	return iblock
}

// LedgerMeta proto.LedgerMeta
type LedgerMeta struct {
	// RootBlockid root block id
	RootBlockid HexID `json:"rootBlockid"`
	// TipBlockid TipBlockid
	TipBlockid HexID `json:"tipBlockid"`
	// TrunkHeight TrunkHeight
	TrunkHeight int64 `json:"trunkHeight"`
	// MaxBlockSize MaxBlockSize
	MaxBlockSize int64 `json:"maxBlockSize"`
<<<<<<< HEAD
	// ReservedContracts ReservedContracts
	ReservedContracts []InvokeRequest `json:"reservedContracts"`
=======
	// ForbiddenContract forbidden contract
	ForbiddenContract InvokeRequest `json:"forbiddenContract"`
>>>>>>> 24776229
}

// UtxoMeta proto.UtxoMeta
type UtxoMeta struct {
	// LatestBlockid LatestBlockid
	LatestBlockid HexID `json:"latestBlockid"`
	// LockKeyList LockKeyList
	LockKeyList []string `json:"lockKeyList"`
	// UtxoTotal UtxoTotal
	UtxoTotal string `json:"utxoTotal"`
	// Average confirmed dealy (ms)
	AvgDelay int64 `json:"avgDelay"`
	// Current unconfirmed tx amount
	UnconfirmTxAmount int64 `json:"unconfirmed"`
}

// ChainStatus proto.ChainStatus
type ChainStatus struct {
	Name       string     `json:"name"`
	LedgerMeta LedgerMeta `json:"ledger"`
	UtxoMeta   UtxoMeta   `json:"utxo"`
}

// SystemStatus proto.SystemStatus
type SystemStatus struct {
	ChainStatus []ChainStatus `json:"blockchains"`
	Peers       []string      `json:"peers"`
	Speeds      *pb.Speeds    `json:"speeds"`
}

// FromSystemStatusPB systemstatus info
func FromSystemStatusPB(statuspb *pb.SystemsStatus) *SystemStatus {
	status := &SystemStatus{}
	for _, chain := range statuspb.GetBcsStatus() {
		ledgerMeta := chain.GetMeta()
		utxoMeta := chain.GetUtxoMeta()
<<<<<<< HEAD
		ReservedContracts := ledgerMeta.GetReservedContracts()
		rcs := []InvokeRequest{}
		for _, rcpb := range ReservedContracts {
			args := map[string]string{}
			for k, v := range rcpb.GetArgs() {
				args[k] = string(v)
			}
			rc := InvokeRequest{
				ModuleName:   rcpb.GetModuleName(),
				ContractName: rcpb.GetContractName(),
				MethodName:   rcpb.GetMethodName(),
				Args:         args,
			}
			rcs = append(rcs, rc)
		}
=======

		forbiddenContract := ledgerMeta.GetForbiddenContract()
		args := forbiddenContract.GetArgs()
		originalArgs := map[string]string{}
		for key, value := range args {
			originalArgs[key] = string(value)
		}
		forbiddenContractMap := InvokeRequest{
			ModuleName:   forbiddenContract.GetModuleName(),
			ContractName: forbiddenContract.GetContractName(),
			MethodName:   forbiddenContract.GetMethodName(),
			Args:         originalArgs,
		}

>>>>>>> 24776229
		status.ChainStatus = append(status.ChainStatus, ChainStatus{
			Name: chain.GetBcname(),
			LedgerMeta: LedgerMeta{
				RootBlockid:       ledgerMeta.GetRootBlockid(),
				TipBlockid:        ledgerMeta.GetTipBlockid(),
				TrunkHeight:       ledgerMeta.GetTrunkHeight(),
				MaxBlockSize:      ledgerMeta.GetMaxBlockSize(),
<<<<<<< HEAD
				ReservedContracts: rcs,
=======
				ForbiddenContract: forbiddenContractMap,
>>>>>>> 24776229
			},
			UtxoMeta: UtxoMeta{
				LatestBlockid:     utxoMeta.GetLatestBlockid(),
				LockKeyList:       utxoMeta.GetLockKeyList(),
				UtxoTotal:         utxoMeta.GetUtxoTotal(),
				AvgDelay:          utxoMeta.GetAvgDelay(),
				UnconfirmTxAmount: utxoMeta.GetUnconfirmTxAmount(),
			},
		})
	}
	status.Peers = statuspb.GetPeerUrls()
	status.Speeds = statuspb.GetSpeeds()
	return status
}

// TriggerDesc proto.TriggerDesc
type TriggerDesc struct {
	Module string      `json:"module"`
	Method string      `json:"method"`
	Args   interface{} `json:"args"`
	Height int64       `json:"height"`
}

// ContractDesc proto.ContractDesc
type ContractDesc struct {
	Module  string      `json:"module"`
	Method  string      `json:"method"`
	Args    interface{} `json:"args"`
	Trigger TriggerDesc `json:"trigger"`
}<|MERGE_RESOLUTION|>--- conflicted
+++ resolved
@@ -254,13 +254,10 @@
 	TrunkHeight int64 `json:"trunkHeight"`
 	// MaxBlockSize MaxBlockSize
 	MaxBlockSize int64 `json:"maxBlockSize"`
-<<<<<<< HEAD
 	// ReservedContracts ReservedContracts
 	ReservedContracts []InvokeRequest `json:"reservedContracts"`
-=======
 	// ForbiddenContract forbidden contract
 	ForbiddenContract InvokeRequest `json:"forbiddenContract"`
->>>>>>> 24776229
 }
 
 // UtxoMeta proto.UtxoMeta
@@ -297,7 +294,6 @@
 	for _, chain := range statuspb.GetBcsStatus() {
 		ledgerMeta := chain.GetMeta()
 		utxoMeta := chain.GetUtxoMeta()
-<<<<<<< HEAD
 		ReservedContracts := ledgerMeta.GetReservedContracts()
 		rcs := []InvokeRequest{}
 		for _, rcpb := range ReservedContracts {
@@ -313,7 +309,6 @@
 			}
 			rcs = append(rcs, rc)
 		}
-=======
 
 		forbiddenContract := ledgerMeta.GetForbiddenContract()
 		args := forbiddenContract.GetArgs()
@@ -328,7 +323,6 @@
 			Args:         originalArgs,
 		}
 
->>>>>>> 24776229
 		status.ChainStatus = append(status.ChainStatus, ChainStatus{
 			Name: chain.GetBcname(),
 			LedgerMeta: LedgerMeta{
@@ -336,11 +330,8 @@
 				TipBlockid:        ledgerMeta.GetTipBlockid(),
 				TrunkHeight:       ledgerMeta.GetTrunkHeight(),
 				MaxBlockSize:      ledgerMeta.GetMaxBlockSize(),
-<<<<<<< HEAD
 				ReservedContracts: rcs,
-=======
 				ForbiddenContract: forbiddenContractMap,
->>>>>>> 24776229
 			},
 			UtxoMeta: UtxoMeta{
 				LatestBlockid:     utxoMeta.GetLatestBlockid(),
