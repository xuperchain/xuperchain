--- conflicted
+++ resolved
@@ -4,7 +4,7 @@
 
 cd `dirname $0`
 
-#:<<!
+:<<!
 # install protoc 3.7.1 
 # export GO111MODULES=on
 # go install github.com/golang/protobuf/protoc-gen-go
@@ -15,14 +15,6 @@
 	--go_out=plugins=grpc:pb \
 	--grpc-gateway_out=logtostderr=true:pb
 
-<<<<<<< HEAD
-=======
-protoc -I cmd/cli/pb cmd/cli/pb/xcheck.proto \
-       -I pb/googleapis  \
-       -I pb pb/xchain.proto \
-       --go_out=plugins=grpc:cmd/cli/pb
-
->>>>>>> 968304ec
 protoc -I p2pv2/pb p2pv2/pb/message.proto  --go_out=p2pv2/pb
 
 protoc -I xmodel/pb xmodel/pb/versioned_data.proto --go_out=xmodel/pb 
@@ -32,7 +24,7 @@
 protoc -I contractsdk/pb contractsdk/pb/contract.proto \
        --go_out=contractsdk/go/litepb
 
-#!
+!
 
 # build wasm2c
 make -C xvm/compile/wabt -j 4
