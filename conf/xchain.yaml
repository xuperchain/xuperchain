--- conflicted
+++ resolved
@@ -45,15 +45,9 @@
 #    - /ssd3/blockchain
 
 utxo:
-<<<<<<< HEAD
-  # utxo的内存LRUCache大小，默认100000个address, 这个需要根据一个block里address的容量来考虑
-  cachesize: 100000
+  # utxo的内存LRUCache大小，表示内存中最多缓存多少个UtxoItem
+  cachesize: 2000000
   # GenerateTx的临时锁定期限，默认是600秒
-=======
-# utxo的内存LRUCache大小，表示内存中最多缓存多少个UtxoItem
-  cachesize: 2000000
-# GenerateTx的临时锁定期限，默认是600秒
->>>>>>> cb2e2e18
   tmplockSeconds: 600
   #单个块的合约执行的总时间(单位ms)
   contractExecutionTime: 500
