/*
Copyright Baidu Inc. All Rights Reserved.
*/

package proposal

import (
	"encoding/hex"
	"encoding/json"
	"errors"
	"fmt"
	"math/big"
	"strings"

	log "github.com/xuperchain/log15"

	"github.com/xuperchain/xuperunion/contract"
	"github.com/xuperchain/xuperunion/ledger"
	"github.com/xuperchain/xuperunion/pb"
	"github.com/xuperchain/xuperunion/utxo"
)

const proposeMethod = "Propose"
const voteMethod = "Vote"
const createTriggerMethod = "CreateTrigger"
const thawMethod = "Thaw"
const systemContractMinPercent = 50 //系统级合约要通过至少需要多少票比例

// Proposal implements the proposal function on xchain
type Proposal struct {
	log        log.Logger
	ledger     *ledger.Ledger
	utxoVM     *utxo.UtxoVM
	context    *contract.TxContext
	rightsPair map[string]map[string]string
}

// NewProposal instances a new Proposal
func NewProposal(log log.Logger, lg *ledger.Ledger, uvm *utxo.UtxoVM) *Proposal {
	prp := &Proposal{
		log:    log,
		ledger: lg,
		utxoVM: uvm,
	}
	prp.rightsPair = make(map[string]map[string]string)
	prp.rightsPair["tdpos"] = map[string]string{
		"vote":               "revoke_vote",
		"nominate_candidate": "revoke_candidate",
	}
	return prp
}

// Run implements ContractInterface
func (prp *Proposal) Run(desc *contract.TxDesc) error {
	switch desc.Method {
	case proposeMethod:
		return prp.runPropose(desc)
	case voteMethod:
		return prp.runVote(desc)
	case createTriggerMethod:
		return prp.saveTrigger(desc.Tx.Txid, desc.Trigger)
	case thawMethod:
		return prp.runThaw(desc, prp.context.Block)
	default:
		prp.log.Warn("method not implemented", "method", desc.Method)
		return fmt.Errorf("%s not implemented", desc.Method)
	}
}

// ReadOutput implements ContractInterface
func (prp *Proposal) ReadOutput(desc *contract.TxDesc) (contract.ContractOutputInterface, error) {
	return nil, nil
}

// Rollback implements ContractInterface
func (prp *Proposal) Rollback(desc *contract.TxDesc) error {
	switch desc.Method {
	case proposeMethod:
		return prp.rollbackPropose(desc)
	case voteMethod:
		return prp.rollbackVote(desc)
	case createTriggerMethod:
		return prp.removeTrigger(desc.Trigger.Height, desc.Tx.Txid)
	case thawMethod:
		return prp.rollbackThaw(desc, prp.context.Block)
	default:
		prp.log.Warn("method not implemented", "method", desc.Method)
		return fmt.Errorf("%s not implemented", desc.Method)
	}
}

// Finalize implements ContractInterface
func (prp *Proposal) Finalize(blockid []byte) error {
	return nil
}

// SetContext implements ContractInterface
func (prp *Proposal) SetContext(context *contract.TxContext) error {
	prp.context = context
	return nil
}

func (prp *Proposal) runPropose(desc *contract.TxDesc) error {
	if desc.Trigger != nil {
		err := prp.saveTrigger(desc.Tx.Txid, desc.Trigger)
		if err != nil {
			return err
		}
	}
	return nil
}

func (prp *Proposal) rollbackPropose(desc *contract.TxDesc) error {
	if desc.Trigger != nil {
		err := prp.removeTrigger(desc.Trigger.Height, desc.Tx.Txid)
		if err != nil {
			return err
		}
	}
	return nil
}

func (prp *Proposal) makeTriggerKey(height int64, txid []byte) string {
	return fmt.Sprintf("%s%020d_%x", pb.TriggerPrefix, height, txid)
}

func (prp *Proposal) parseTriggerKey(ldbKey []byte) (int64, []byte, error) {
	var height int64
	var txid = []byte{}
	var prefix string
	n, err := fmt.Sscanf(string(ldbKey), "%1s%020d_%x", &prefix, &height, &txid)
	if n != 3 || err != nil {
		return 0, nil, fmt.Errorf("failed to parse ldb key %s, %v", string(ldbKey), err)
	}
	return height, txid, nil
}

func (prp *Proposal) makeVoteKey(proposalTxid []byte, voteTxid []byte) string {
	return fmt.Sprintf("%s%x_%x", pb.VoteProposalPrefix, proposalTxid, voteTxid)
}

func (prp *Proposal) saveTrigger(txid []byte, trigger *contract.TriggerDesc) error {
	if txid == nil || trigger == nil {
		return errors.New("save trigger failed, invalid trigger definition")
	}
	trigger.RefTxid = txid
	key := prp.makeTriggerKey(trigger.Height, txid)
	prp.log.Info("save trigger", "key", key)
	batch := prp.context.UtxoBatch
	buf, err := json.Marshal(trigger)
	if err != nil {
		prp.log.Warn("marshal trigger failed", "buf_err", err)
		return err
	}
	return batch.Put([]byte(key), buf)
}

func (prp *Proposal) removeTrigger(height int64, txid []byte) error {
	if txid == nil {
		return errors.New("remove trigger failed, invalid trigger definition")
	}
	key := prp.makeTriggerKey(height, txid)
	prp.log.Info("undo tx, so remove trigger", "key", key)
	batch := prp.context.UtxoBatch
	return batch.Delete([]byte(key))
}

func (prp Proposal) getTxidFromArgs(desc *contract.TxDesc) ([]byte, error) {
	if desc.Args["txid"] == nil {
		return nil, errors.New("txid can not be found in args")
	}
	argTxid, ok := desc.Args["txid"].(string)
	if !ok {
		return nil, fmt.Errorf("getTxidFromArgs failed, txid should be string. but got %v", desc.Args["txid"])
	}
	proposalTxid, err := hex.DecodeString(argTxid)
	if err != nil {
		return nil, err
	}
	return proposalTxid, nil
}

func (prp *Proposal) getDescArg(proposalTx *pb.Transaction, argName string) (float64, error) {
	proposalDesc, err := contract.Parse(string(proposalTx.Desc))
	if err != nil {
		return 0, err
	}
	if proposalDesc.Args[argName] == nil {
		return 0, fmt.Errorf("%s not found in contract args", argName)
	}
	argValue := proposalDesc.Args[argName].(float64)
	return argValue, nil
}

// IsPropose return true if tx has Propose method
func (prp *Proposal) IsPropose(proposalTx *pb.Transaction) bool {
	proposalDesc, err := contract.Parse(string(proposalTx.Desc))
	if err != nil {
		return false
	}
	return proposalDesc.Method == proposeMethod
}

func (prp *Proposal) runVote(desc *contract.TxDesc) error {
	prp.log.Debug("start run vote")
	proposalTxid, err := prp.getTxidFromArgs(desc)
	if err != nil {
		return err
	}
	proposalTx, err := prp.ledger.QueryTransaction(proposalTxid)
	if err != nil {
		proposalTx = prp.context.Block.GetTx(proposalTxid)
		if proposalTx == nil {
			prp.log.Warn("vote fail, because proposal tx not found", "proposalTxid", fmt.Sprintf("%x", proposalTxid))
			return err
		}
	}
	argValue, err := prp.getDescArg(proposalTx, "stop_vote_height")
	if err != nil {
		return err
	}
	stopVoteHeight := int64(argValue)
	ledgerHeight := prp.ledger.GetMeta().TrunkHeight
	if ledgerHeight > stopVoteHeight {
		prp.log.Warn(fmt.Sprintf("this propposal is expired for voting, %d > %d", ledgerHeight, stopVoteHeight))
		return nil
	}
	key := prp.makeVoteKey(proposalTxid, desc.Tx.Txid)
	amount := desc.Tx.GetFrozenAmount(stopVoteHeight)
	if amount.Cmp(big.NewInt(0)) <= 0 {
		return errors.New("no frozen money for vote, so the system ignore the vote")
	}
	batch := prp.context.UtxoBatch
	return batch.Put([]byte(key), amount.Bytes())
}

func (prp *Proposal) rollbackVote(desc *contract.TxDesc) error {
	proposalTxid, err := prp.getTxidFromArgs(desc)
	if err != nil {
		return err
	}
	key := prp.makeVoteKey(proposalTxid, desc.Tx.Txid)
	batch := prp.context.UtxoBatch
	return batch.Delete([]byte(key))
}

//统计票数
func (prp *Proposal) sumVoteAmount(proposalTxid []byte) (*big.Int, error) {
	sumPrefix := fmt.Sprintf("%s%x_", pb.VoteProposalPrefix, proposalTxid)
	it := prp.utxoVM.ScanWithPrefix([]byte(sumPrefix))
	total := big.NewInt(0)
	defer it.Release()
	for it.Next() {
		amount := big.NewInt(0)
		amount.SetBytes(it.Value())
		total = total.Add(total, amount)
	}
	if it.Error() != nil {
		return nil, it.Error()
	}
	return total, nil
}

// IsVoteOk check vote result of tx
func (prp *Proposal) IsVoteOk(proposalTx *pb.Transaction) bool {
	minVotePercent, err := prp.getDescArg(proposalTx, "min_vote_percent")
	prp.log.Debug("check contract arg", "mint_vote_percent", minVotePercent, "err", err)
	if err != nil {
		return false
	}
	if minVotePercent > 100 || minVotePercent < systemContractMinPercent {
		prp.log.Debug("invalid minVotePercent", "percent", minVotePercent)
		return false
	}
	curVoteAmount, err := prp.sumVoteAmount(proposalTx.Txid)
	if err != nil {
		prp.log.Warn("calc vote sum failed", "err", err)
		return false
	}
	voteNeeded := prp.utxoVM.GetTotal()
	voteNeeded.Mul(voteNeeded, big.NewInt(int64(minVotePercent)))
	voteNeeded.Div(voteNeeded, big.NewInt(100))
	prp.log.Debug("vote result", "need", voteNeeded, "got", curVoteAmount)
	voteOK := curVoteAmount.Cmp(voteNeeded) >= 0
	if !voteOK {
		prp.log.Warn("no enough vote collected", "txid", proposalTx.HexTxid())
	}
	return voteOK
}

//填充一些必要的当前状态
//例如，更新block的大小，那么当合约回滚的时候需要知道之前是多大
func (prp *Proposal) fillOldState(desc []byte) ([]byte, error) {
	descObj, err := contract.Parse(string(desc))
	if err != nil {
		prp.log.Warn("contract desc cannot be parsed", "desc", desc)
		return nil, err
	}
	contractKey := descObj.Module + "." + descObj.Method
	switch contractKey {
	case "kernel.UpdateMaxBlockSize":
		prp.log.Trace("contract desc need to process", "contractKey", "kernel.UpdateMaxBlockSize")
		descObj.Args["old_block_size"] = prp.ledger.GetMaxBlockSize()
<<<<<<< HEAD
	case "kernel.UpdateReservedContract":
		prp.log.Trace("contract desc need to process", "contractKey", "kernel.UpdateReservedContract")
		reservedContracts := []ledger.InvokeRequest{}
		for _, rc := range prp.ledger.GetMeta().GetReservedContracts() {
			args := map[string]string{}
			for k, v := range rc.GetArgs() {
				args[k] = string(v)
			}
			param := ledger.InvokeRequest{
				ModuleName:   rc.GetModuleName(),
				ContractName: rc.GetContractName(),
				MethodName:   rc.GetMethodName(),
				Args:         args,
			}
			reservedContracts = append(reservedContracts, param)
		}
		descObj.Args["old_reserved_contracts"] = reservedContracts
=======
	case "kernel.UpdateForbiddenContract":
		prp.log.Trace("contract desc need to process", "contractKey", "kernel.UpdateForbiddenContract")
		forbiddenContract := prp.ledger.GetMeta().GetForbiddenContract()
		forbiddenContractMap := map[string]interface{}{}
		forbiddenContractMap["module_name"] = forbiddenContract.GetModuleName()
		forbiddenContractMap["contract_name"] = forbiddenContract.GetContractName()
		forbiddenContractMap["method_name"] = forbiddenContract.GetMethodName()
		forbiddenContractMap["args"] = forbiddenContract.GetArgs()

		descObj.Args["old_forbidden_contract"] = forbiddenContractMap
>>>>>>> 24776229
	default:
		prp.log.Trace("contract desc do not need to process")
	}
	enhancedDesc, jsErr := json.Marshal(descObj)
	if jsErr != nil {
		prp.log.Warn("failed to marshal new descObj", "err", jsErr)
		return nil, jsErr
	}
	return enhancedDesc, nil
}

// GetVerifiableAutogenTx 实现VAT接口
func (prp *Proposal) GetVerifiableAutogenTx(blockHeight int64, maxCount int, timestamp int64) ([]*pb.Transaction, error) {
	triggeredTxList := []*pb.Transaction{}
	//从trigger表获取应到触发形成的新tx
	heightPrefix := fmt.Sprintf("%s%020d_", pb.TriggerPrefix, blockHeight)
	it := prp.utxoVM.ScanWithPrefix([]byte(heightPrefix))
	defer it.Release()
	for it.Next() {
		//it.Key() 是高度_提案txid
		height, proposalTxid, err := prp.parseTriggerKey(it.Key())
		prp.log.Debug("check proposal", "tx", fmt.Sprintf("%x", proposalTxid), "height", height)
		if err != nil {
			prp.log.Warn("invalid trigger", "err", err)
			continue
		}
		proposalTx, err := prp.ledger.QueryTransaction(proposalTxid)
		if err != nil {
			prp.log.Warn("check trigger failed, because proposal tx not found", "proposalTxid", fmt.Sprintf("%x", proposalTxid))
			continue
		}
		if prp.IsPropose(proposalTx) { //如果是个标准提案，需要看看票数OK了么
			if !prp.IsVoteOk(proposalTx) {
				continue
			}
		}
		desc := it.Value() //value 是即将触发的合约
		enhancedDesc, dErr := prp.fillOldState(desc)
		if dErr != nil {
			return nil, dErr
		}
		tx, err := prp.utxoVM.GenerateEmptyTx(enhancedDesc)
		if err != nil {
			prp.log.Warn("failed to generate triggered tx", "err", err)
		}
		prp.log.Debug("tirgger new tx", "txid", tx.HexTxid(), "desc", string(desc), "tx", tx, "tx.desc", string(tx.Desc))
		triggeredTxList = append(triggeredTxList, tx)
	}
	if it.Error() != nil {
		return nil, it.Error()
	}
	return triggeredTxList, nil
}

// GetVATWhiteList 实现VAT接口
func (prp *Proposal) GetVATWhiteList() map[string]bool {
	return nil
}

func (prp *Proposal) runThaw(desc *contract.TxDesc, block *pb.InternalBlock) error {
	prp.log.Trace("start to runThaw", "desc", desc, "txid", fmt.Sprintf("%x", desc.Tx.Txid))
	// 获取高度
	height := int64(0)
	if block.Height == 0 {
		height = prp.ledger.GetMeta().TrunkHeight + 1
	} else {
		height = block.Height
	}

	txidThaw, err := prp.getTxidFromArgs(desc)
	if err != nil {
		prp.log.Warn("runThaw getTxidFromArgs error")
		return nil
	}
	prp.log.Trace("runThaw", "txidThaw", fmt.Sprintf("%x", txidThaw))

	tx, err := prp.ledger.QueryTransaction(txidThaw)
	if err != nil {
		prp.log.Warn("runThaw failed, because thaw tx not found", "thaw_txid", fmt.Sprintf("%x", txidThaw))
		return nil
	}

	if len(tx.TxInputs) == 0 {
		prp.log.Warn("rollbackThaw failed, tx.TxInputs can not be null")
		return nil
	}

	fromAddress := tx.TxInputs[0].FromAddr
	fromAddressThaw := desc.Tx.TxInputs[0].FromAddr
	if string(fromAddress) != string(fromAddressThaw) {
		prp.log.Warn("runThaw failed, fromAddress and fromAddressThaw not equal", "fromAddress", string(fromAddress),
			"fromAddressThaw", string(fromAddressThaw))
		return nil
	}

	// 解冻utxo
	for offset, txOutput := range tx.TxOutputs {
		if txOutput.FrozenHeight == -1 {
			utxoKey := utxo.GenUtxoKeyWithPrefix(txOutput.ToAddr, tx.Txid, int32(offset))
			thawUtxoKey := fmt.Sprintf("%s_thaw_%x_%s", pb.VoteProposalPrefix, desc.Tx.Txid, utxoKey)

			val, err := prp.utxoVM.GetFromTable(nil, []byte(utxoKey))
			if err != nil {
				prp.log.Warn("runThaw failed, because thaw tx not found", "thaw_txid", fmt.Sprintf("%x", txidThaw))
				return err
			}
			uItem := &utxo.UtxoItem{}
			err = uItem.Loads(val)
			if err != nil {
				return err
			}
			uItem.FrozenHeight = 0
			uItemBinary, err := uItem.Dumps()
			if err != nil {
				return err
			}
			prp.log.Trace("runThaw thaw utxoKey", "utxoKey", utxoKey)
			// 记录修改了哪些utxo
			prp.context.UtxoBatch.Put([]byte(thawUtxoKey), []byte{})
			prp.context.UtxoBatch.Put([]byte(utxoKey), uItemBinary)
			// 清理utxo_cache缓存
			prp.utxoVM.RemoveUtxoCache(string(txOutput.ToAddr), string(utxoKey))
		}
	}

	descThaw, _ := contract.Parse(string(tx.Desc))
	prp.log.Trace("runThaw Parse", "descThaw", descThaw)
	if descThaw != nil {
		if prp.rightsPair[descThaw.Module] != nil && prp.rightsPair[descThaw.Module][descThaw.Method] != "" {
			prp.log.Trace("runThaw Parse", "method", prp.rightsPair[descThaw.Module][descThaw.Method])
			descTrigger := contract.TxDesc{
				Module: descThaw.Module,
				Method: prp.rightsPair[descThaw.Module][descThaw.Method],
				Args:   make(map[string]interface{}),
			}
			descTrigger.Args["txid"] = fmt.Sprintf("%x", txidThaw)
			trigger := &contract.TriggerDesc{
				TxDesc:  descTrigger,
				RefTxid: desc.Tx.Txid,
				Height:  height + 3,
			}
			key := prp.makeTriggerKey(trigger.Height, desc.Tx.Txid)
			prp.log.Info("save trigger", "key", key, "trigger", trigger)
			buf, err := json.Marshal(trigger)
			if err != nil {
				prp.log.Warn("marshal trigger failed", "buf_err", err)
				return err
			}
			return prp.context.UtxoBatch.Put([]byte(key), buf)
		}
	}
	return nil
}

func (prp *Proposal) rollbackThaw(desc *contract.TxDesc, block *pb.InternalBlock) error {
	prp.log.Trace("start to rollbackThaw", "desc", desc, "txid", fmt.Sprintf("%x", desc.Tx.Txid))
	txid, err := prp.getTxidFromArgs(desc)
	if err != nil {
		return nil
	}

	tx, err := prp.ledger.QueryTransaction(txid)
	if err != nil {
		prp.log.Warn("rollbackThaw failed, because thaw tx not found", "thaw_txid", fmt.Sprintf("%x", txid))
		return nil
	}

	if len(tx.TxInputs) == 0 {
		prp.log.Warn("rollbackThaw failed, tx.TxInputs can not be null")
		return nil
	}

	fromAddress := tx.TxInputs[0].FromAddr
	fromAddressThaw := desc.Tx.TxInputs[0].FromAddr
	if string(fromAddress) != string(fromAddressThaw) {
		prp.log.Warn("runThaw failed, fromAddress and fromAddressThaw not equal", "fromAddress", string(fromAddress),
			"fromAddressThaw", string(fromAddressThaw))
		return nil
	}

	// 冻结utxo
	thawUtxoKeyPrefix := fmt.Sprintf("%s_thaw_%x_", pb.VoteProposalPrefix, desc.Tx.Txid)
	it := prp.utxoVM.ScanWithPrefix([]byte(thawUtxoKeyPrefix))
	defer it.Release()
	for it.Next() {
		key := string(it.Key())
		utxoKey := strings.TrimPrefix(key, thawUtxoKeyPrefix)
		addr := strings.Split(utxoKey, "_")[0]
		val, err := prp.utxoVM.GetFromTable(nil, []byte(utxoKey))
		if err != nil {
			prp.log.Warn("rollbackThaw failed, because thaw tx not found", "thaw_txid", fmt.Sprintf("%x", txid))
			return errors.New("run thaw utxo error, utxo not found")
		}
		uItem := &utxo.UtxoItem{}
		err = uItem.Loads(val)
		if err != nil {
			return err
		}
		uItem.FrozenHeight = -1
		uItemBinary, err := uItem.Dumps()
		if err != nil {
			return err
		}
		prp.context.UtxoBatch.Delete([]byte(key))
		prp.context.UtxoBatch.Put([]byte(utxoKey), uItemBinary)
		prp.utxoVM.RemoveUtxoCache(addr, string(utxoKey))
	}
	return nil
}

// Stop implements ContractInterface
func (prp *Proposal) Stop() {
}<|MERGE_RESOLUTION|>--- conflicted
+++ resolved
@@ -301,7 +301,6 @@
 	case "kernel.UpdateMaxBlockSize":
 		prp.log.Trace("contract desc need to process", "contractKey", "kernel.UpdateMaxBlockSize")
 		descObj.Args["old_block_size"] = prp.ledger.GetMaxBlockSize()
-<<<<<<< HEAD
 	case "kernel.UpdateReservedContract":
 		prp.log.Trace("contract desc need to process", "contractKey", "kernel.UpdateReservedContract")
 		reservedContracts := []ledger.InvokeRequest{}
@@ -319,7 +318,6 @@
 			reservedContracts = append(reservedContracts, param)
 		}
 		descObj.Args["old_reserved_contracts"] = reservedContracts
-=======
 	case "kernel.UpdateForbiddenContract":
 		prp.log.Trace("contract desc need to process", "contractKey", "kernel.UpdateForbiddenContract")
 		forbiddenContract := prp.ledger.GetMeta().GetForbiddenContract()
@@ -330,7 +328,6 @@
 		forbiddenContractMap["args"] = forbiddenContract.GetArgs()
 
 		descObj.Args["old_forbidden_contract"] = forbiddenContractMap
->>>>>>> 24776229
 	default:
 		prp.log.Trace("contract desc do not need to process")
 	}
