#!/bin/bash

#-------------------------------
# 自动测试功能点：
#    1.搭建网络环境
#    2.转账
#    3.合约
#    4.权限
#------------------------------

# 脚本绝对路径
AbsPath=$(cd $(dirname "$BASH_SOURCE"); pwd)
# 根路径
WorkRoot=$AbsPath/..
# 测试网络路径
TestNet=$WorkRoot/testnet
# 工作路径：所有命令在node1路径下运行
WorkPath=$TestNet/node1
<<<<<<< HEAD
# log
LogPath="${WorkPath}/logs"
ErrorLogFile="${LogPath}/xchain.log.wf"
=======
# mine period (in second)
mine_period=3
>>>>>>> 0c4d9a59

# Make `alias` work in GitHub actions
shopt -s expand_aliases
alias xchain-cli='$WorkPath/bin/xchain-cli'
alias log_info='echo INFO $(date +"%Y-%m-%d %H:%M:%S") ${BASH_SOURCE##*/}:$LINENO'
alias log_error='echo ERROR $(date +"%Y-%m-%d %H:%M:%S") ${BASH_SOURCE##*/}:$LINENO'

# testnet
function testnet() {
  # install
  source $WorkRoot/auto/deploy_testnet.sh || exit

  # start node
  (cd "$TestNet/node1" && bash control.sh start) &
  (cd "$TestNet/node2" && bash control.sh start) &
  (cd "$TestNet/node3" && bash control.sh start)
  wait

  cd "$WorkPath" || exit

  log_info "start testnet path=$(pwd)"

  # check status
  for i in $(seq 10);
  do
    sleep 3
    if ./bin/xchain-cli status ; then
      log_info "testnet started"
      return 0
    fi
  done

  log_error "start testnet failed"
  exit
}

# account
function account() {
  ## 账户
  ./bin/xchain-cli account newkeys --output data/alice || exit
  ./bin/xchain-cli transfer --to "$(cat data/alice/address)" --amount 10000000 || exit
  balance=$(./bin/xchain-cli account balance --keys data/alice)
  log_info "account $(cat data/alice/address) balance $balance"

  ## 合约账户
  ./bin/xchain-cli account new --account 1111111111111111 --fee 1000 || exit
  ./bin/xchain-cli transfer --to XC1111111111111111@xuper --amount 100000001 || exit
  balance=$(./bin/xchain-cli account balance XC1111111111111111@xuper)
  log_info "account XC1111111111111111@xuper balance $balance"

  ## 合约账户：desc 文件
  ./bin/xchain-cli account new --desc $WorkRoot/data/desc/NewAccount.json --fee 1000 || exit
  ./bin/xchain-cli transfer --to XC2222222222222222@xuper --amount 100000002 || exit
  balance=$(./bin/xchain-cli account balance XC2222222222222222@xuper)
  log_info "account XC2222222222222222@xuper balance $balance"
}

# contract
function contract() {
  cp $WorkRoot/auto/counter.wasm $WorkPath
  # wasm
  log_info "contract wasm"
  ./bin/xchain-cli wasm deploy $WorkPath/counter.wasm --cname counter.wasm \
            --account XC1111111111111111@xuper \
            --runtime c -a '{"creator": "xuper"}' --fee 155537 || {
              tail "${ErrorLogFile}"
              exit
            }
  log_info "contract wasm invoke"
  ./bin/xchain-cli wasm invoke --method increase -a '{"key":"test"}' counter.wasm --fee 100
  ./bin/xchain-cli wasm query --method get -a '{"key":"test"}' counter.wasm

  # 查询用户部署的合约
  log_info "contract XC1111111111111111@xuper"
  ./bin/xchain-cli account contracts --account XC1111111111111111@xuper
  log_info "contract $(cat data/keys/address)"
  ./bin/xchain-cli account contracts --address $(cat data/keys/address)
}

# 内置合约
function builtin() {
      # reserved_contracts
  log_info "contract reserved unified_check"
  ./bin/xchain-cli wasm deploy $WorkPath/build/unified_check --cname unified_check \
            --account XC1111111111111111@xuper \
            --runtime c -a '{"creator": "TeyyPLpp9L7QAcxHangtcHTu7HUZ6iydY"}' --fee 164735 || exit
  ./bin/xchain-cli wasm invoke unified_check --method register_aks \
            -a '{"aks":"SmJG3rH2ZzYQ9ojxhbRCPwFiE9y6pD1Co,iYjtLcW6SVCiousAb5DFKWtWroahhEj4u"}' --fee 155 || exit

  # forbidden_contract
  log_info "contract forbidden"
  ./bin/xchain-cli wasm deploy $WorkPath/build/forbidden --cname forbidden \
            --account XC1111111111111111@xuper \
            --runtime c -a '{"creator": "TeyyPLpp9L7QAcxHangtcHTu7HUZ6iydY"}' --fee 155679 || exit
  sleep ${mine_period}
}

function acl() {
  # acl addr
  mkdir -p data/acl

  # 设置合约账户acl
  log_info "acl account"
  echo "XC1111111111111111@xuper/$(cat $TestNet/node1/data/keys/address)" > data/acl/addrs
  ./bin/xchain-cli acl query --account XC1111111111111111@xuper
  ./bin/xchain-cli multisig gen --desc $WorkRoot/data/desc/SetAccountACL.json --fee 100
  ./bin/xchain-cli multisig sign --output sign.out
  ./bin/xchain-cli multisig send sign.out sign.out --tx tx.out || exit
  sleep ${mine_period}
  ./bin/xchain-cli acl query --account XC1111111111111111@xuper

  # 设置合约方法acl
  log_info "acl contract method"
  echo "XC1111111111111111@xuper/$(cat $TestNet/node2/data/keys/address)" >> data/acl/addrs
  ./bin/xchain-cli multisig gen --desc $WorkRoot/data/desc/SetMethodACL.json --fee 100
  ./bin/xchain-cli multisig sign --keys $TestNet/node1/data/keys --output sign1.out
  ./bin/xchain-cli multisig sign --keys $TestNet/node2/data/keys --output sign2.out
  sleep ${mine_period}
  ./bin/xchain-cli multisig send sign1.out,sign2.out sign1.out,sign2.out --tx tx.out  || exit
  sleep ${mine_period}
  ./bin/xchain-cli acl query --contract counter.wasm --method increase

  # 调用合约方法
  log_info "acl invoke contract method"
  ./bin/xchain-cli transfer --to "$(cat $TestNet/node2/data/keys/address)" --amount 10000000 || exit
  ./bin/xchain-cli transfer --to "$(cat $TestNet/node3/data/keys/address)" --amount 10000000 || exit
  ./bin/xchain-cli wasm invoke --method increase -a '{"key":"test"}' counter.wasm --fee 100 --keys $TestNet/node1/data/keys || exit
  ./bin/xchain-cli wasm invoke --method increase -a '{"key":"test"}' counter.wasm --fee 100 --keys $TestNet/node2/data/keys || exit
  # node3节点无权限，应该调用失败
  log_info "acl node3 invoke contract method: should 'ACL not enough'"
  ./bin/xchain-cli wasm invoke --method increase -a '{"key":"test"}' counter.wasm --fee 100 --keys $TestNet/node3/data/keys && exit
}

function height() {
  height1=$(./bin/xchain-cli status -H:37101 | grep trunkHeight | awk '{print $2}')
  height2=$(./bin/xchain-cli status -H:37102 | grep trunkHeight | awk '{print $2}')
  height3=$(./bin/xchain-cli status -H:37103 | grep trunkHeight | awk '{print $2}')

  log_info "height1=$height1 height2=$height2 height3=$height3"
  diff=$((2*height1-height2-height3))
  if [ $diff -gt 3 ]; then
		log_error "height inconsistency: height1=$height1 height2=$height2 height3=$height3" && exit
	fi
}

function clean() {
  num=$(ps -ef | grep "xuperchain/testnet" | grep -v grep | wc -l)
  if [ $num -gt 0 ]; then
    ps -ef | grep "xuperchain/testnet" | grep -v grep | awk '{print $2}' | xargs kill -9
  fi

  [ -d "$TestNet" ] && rm -rf "$TestNet"
}

function main() {
  log_info "test start"
  clean

  log_info "test install"
  testnet

  log_info "test account"
  account

  log_info "test contract"
  contract
  #builtin

  log_info "test acl"
  acl

  log_info "test height"
  height

  log_info "test done"
}

case X$1 in
    Xclean)
        clean
        ;;
    Xtestnet)
        testnet
        ;;
    Xaccount)
        account
        ;;
    Xcontract)
        contract
        #builtin
        ;;
    Xacl)
        acl
        ;;
    Xheight)
        height
        ;;
    X*)
        main "$@"
esac<|MERGE_RESOLUTION|>--- conflicted
+++ resolved
@@ -16,14 +16,11 @@
 TestNet=$WorkRoot/testnet
 # 工作路径：所有命令在node1路径下运行
 WorkPath=$TestNet/node1
-<<<<<<< HEAD
 # log
 LogPath="${WorkPath}/logs"
 ErrorLogFile="${LogPath}/xchain.log.wf"
-=======
 # mine period (in second)
 mine_period=3
->>>>>>> 0c4d9a59
 
 # Make `alias` work in GitHub actions
 shopt -s expand_aliases
