--- conflicted
+++ resolved
@@ -39,10 +39,7 @@
 	ReservedWhitelist struct {
 		Account string `json:"account"`
 	} `json:"reserved_whitelist"`
-<<<<<<< HEAD
-=======
 	ForbiddenContract InvokeRequest `json:"forbidden_contract"`
->>>>>>> 95fc8263
 }
 
 // InvokeRequest define genesis reserved_contracts configure
@@ -94,11 +91,6 @@
 // GetReservedContract get default contract config of genesis block
 func (rc *RootConfig) GetReservedContract() ([]*pb.InvokeRequest, error) {
 	return InvokeRequestFromJSON2Pb(rc.ReservedContracts)
-}
-
-// GetReservedWhitelistAccount return reserved whitelist account
-func (rc *RootConfig) GetReservedWhitelistAccount() string {
-	return rc.ReservedWhitelist.Account
 }
 
 // GetReservedWhitelistAccount return reserved whitelist account
