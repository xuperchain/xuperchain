coverage:
  precision: 2
  round: down
  range: "30...80"

parsers:
  gcov:
    branch_detection:
      conditional: yes
      loop: yes
      method: no
<<<<<<< HEAD
      macro: no
=======
      macro: no

comment:
  behavior: new
  require_changes: false
  branches:               
    - "master"
>>>>>>> b1d83c7f
<|MERGE_RESOLUTION|>--- conflicted
+++ resolved
@@ -9,14 +9,10 @@
       conditional: yes
       loop: yes
       method: no
-<<<<<<< HEAD
-      macro: no
-=======
       macro: no
 
 comment:
   behavior: new
   require_changes: false
   branches:               
-    - "master"
->>>>>>> b1d83c7f
+    - "master"