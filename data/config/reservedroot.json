--- conflicted
+++ resolved
@@ -55,15 +55,12 @@
         ,"reserved_whitelist": {
             "account": "XC9999999999999999@xuper"
         } 
-<<<<<<< HEAD
-=======
         , "forbidden_contract": {
                 "module_name": "wasm",
                 "contract_name": "forbidden",
                 "method_name": "get",
                 "args":{}
         }
->>>>>>> 95fc8263
         , "permission": {
                 "CreateAccount" : { "rule" : "Null", "acl": {}},
                 "SetAccountAcl": { "rule" : "Null", "acl": {}},
