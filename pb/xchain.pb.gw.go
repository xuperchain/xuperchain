--- conflicted
+++ resolved
@@ -376,8 +376,6 @@
 	mux.Handle("POST", pattern_Xchain_GetBlockByHeight_0, func(w http.ResponseWriter, req *http.Request, pathParams map[string]string) {
 		ctx, cancel := context.WithCancel(req.Context())
 		defer cancel()
-<<<<<<< HEAD
-=======
 		inboundMarshaler, outboundMarshaler := runtime.MarshalerForRequest(mux, req)
 		rctx, err := runtime.AnnotateContext(ctx, mux, req)
 		if err != nil {
@@ -398,7 +396,6 @@
 	mux.Handle("POST", pattern_Xchain_GetBlockChainStatus_0, func(w http.ResponseWriter, req *http.Request, pathParams map[string]string) {
 		ctx, cancel := context.WithCancel(req.Context())
 		defer cancel()
->>>>>>> 659ef37c
 		inboundMarshaler, outboundMarshaler := runtime.MarshalerForRequest(mux, req)
 		rctx, err := runtime.AnnotateContext(ctx, mux, req)
 		if err != nil {
