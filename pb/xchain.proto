syntax = "proto3";
 
package pb;

import "google/api/annotations.proto";

enum XChainErrorEnum {
<<<<<<< HEAD
	SUCCESS = 0;
	UNKNOW_ERROR = 1;
	CONNECT_REFUSE = 2;
	NOT_ENOUGH_UTXO_ERROR = 3;
	UTXOVM_ALREADY_UNCONFIRM_ERROR = 4;
	UTXOVM_NOT_FOUND_ERROR = 5;
	INPUT_OUTPUT_NOT_EQUAL_ERROR = 6;
	TX_NOT_FOUND_ERROR = 7;
	TX_SIGN_ERROR = 8;
	BLOCKCHAIN_NOTEXIST = 9;
	VALIDATE_ERROR = 10;
	CANNOT_SYNC_BLOCK_ERROR = 11;
	CONFIRM_BLOCK_ERROR = 12;
	UTXOVM_PLAY_ERROR = 13;
	WALK_ERROR = 14;
	NOT_READY_ERROR = 15;
	BLOCK_EXIST_ERROR = 16;
	ROOT_BLOCK_EXIST_ERROR = 17;
	TX_DUPLICATE_ERROR = 19;
	SERVICE_REFUSED_ERROR = 20;
	TXDATA_SIGN_ERROR = 21;
	TX_SLE_ERROR = 25;
	TX_FEE_NOT_ENOUGH_ERROR = 26;
	UTXO_SIGN_ERROR = 28;
	DPOS_QUERY_ERROR = 31;
	RWSET_INVALID_ERROR = 33;
=======
  SUCCESS = 0;
  UNKNOW_ERROR = 1;
  CONNECT_REFUSE = 2;
  NOT_ENOUGH_UTXO_ERROR = 3;
  UTXOVM_ALREADY_UNCONFIRM_ERROR = 4;
  UTXOVM_NOT_FOUND_ERROR = 5;
  INPUT_OUTPUT_NOT_EQUAL_ERROR = 6;
  TX_NOT_FOUND_ERROR = 7;
  TX_SIGN_ERROR = 8;
  BLOCKCHAIN_NOTEXIST = 9;
  VALIDATE_ERROR = 10;
  CANNOT_SYNC_BLOCK_ERROR = 11;
  CONFIRM_BLOCK_ERROR = 12;
  UTXOVM_PLAY_ERROR = 13;
  WALK_ERROR = 14;
  NOT_READY_ERROR = 15;
  BLOCK_EXIST_ERROR = 16;
  ROOT_BLOCK_EXIST_ERROR = 17;
  TX_DUPLICATE_ERROR = 19;
  SERVICE_REFUSED_ERROR = 20;
  TXDATA_SIGN_ERROR = 21;
  TX_SLE_ERROR = 25;
  TX_FEE_NOT_ENOUGH_ERROR = 26;
  UTXO_SIGN_ERROR = 28;
  DPOS_QUERY_ERROR = 31;
  RWSET_INVALID_ERROR = 33;
>>>>>>> 3bcf2271
  RWACL_INVALID_ERROR = 34;
  GAS_NOT_ENOUGH_ERROR = 35;
  TX_VERSION_INVALID_ERROR = 36;
  COMPLIANCE_CHECK_NOT_APPROVED = 37;
<<<<<<< HEAD

  ACCOUNT_CONTRACT_STATUS_ERROR = 38;
=======
>>>>>>> 3bcf2271
}

// TransactionStatus is the status of transaction
enum TransactionStatus {
// Undefined status
  UNDEFINE = 0;
// Transaction not exist
  NOEXIST = 1;
// Transaction have been confirmed
  CONFIRM = 2;
// Transaction is on the furcation
  FURCATION = 3;
// Transaction have not been confirmed
  UNCONFIRM = 4;
}

// Xchain is the main interfaces
service Xchain {
<<<<<<< HEAD
	
	// PostTx post Transaction to a node
	rpc PostTx(TxStatus) returns (CommonReply) {
		option (google.api.http) = {
			post: "/v1/post_tx"
			body: "*"
		};
	}


	rpc QueryACL(AclStatus) returns (AclStatus) {
		option (google.api.http) = {
		    post: "/v1/query_acl"
		    body: "*"
		};
	}

  rpc GetAccountContracts(GetAccountContractsRequest) returns (GetAccountContractsResponse) {
    option (google.api.http) = {
      post: "/v1/get_account_contracts"
=======
  // PostTx post Transaction to a node
  rpc PostTx(TxStatus) returns (CommonReply) {
  option (google.api.http) = {
    post: "/v1/post_tx"
    body: "*"
    };
  }


  rpc QueryACL(AclStatus) returns (AclStatus) {
  option (google.api.http) = {
    post: "/v1/query_acl"
    body: "*"
    };
  }

  // QueryTx query Transaction by TxStatus,
  // Bcname and Txid are required for this
  rpc QueryTx(TxStatus) returns (TxStatus) {
  option (google.api.http) = {
    post: "/v1/query_tx"
    body: "*"
    };
  }

  // GetBalance get balance of an address,
  // Address is required for this
  rpc GetBalance(AddressStatus) returns (AddressStatus) {
  option (google.api.http) = {
    post: "/v1/get_balance"
    body: "*"
    };
  }

  // GetFrozenBalance get balance that still be frozen of an address,
  // Address is required for this
  rpc GetFrozenBalance(AddressStatus) returns (AddressStatus) {
  option (google.api.http) = {
    post: "/v1/get_frozen_balance"
    body: "*"
    };
  }

  // GetBlock get block by blockid and return if the block in trunk or in branch
  rpc GetBlock(BlockID) returns (Block) {
  option (google.api.http) = {
    post: "/v1/get_block"
    body: "*"
    };
  }

  // GetBlockByHeight get block by height and return if the block in trunk or in branch
  rpc GetBlockByHeight(BlockHeight) returns (Block) {
  option (google.api.http) = {
    post: "/v1/get_block_by_height"
    body: "*"
    };
  }

  rpc GetBlockChainStatus(BCStatus) returns (BCStatus) {
  option (google.api.http) = {
    post: "/v1/get_bcstatus"
    body: "*"
    };
  }

  // Get blockchains query blockchains
  rpc GetBlockChains(CommonIn) returns (BlockChains) {
  option (google.api.http) = {
    get: "/v1/get_bcchains"
    //body: "*"
    };
  }

  // GetSystemStatus query system status
  rpc GetSystemStatus(CommonIn) returns (SystemsStatusReply) {
  option (google.api.http) = {
    post: "/v1/get_sysstatus"
>>>>>>> 3bcf2271
      body: "*"
    };
  }

<<<<<<< HEAD
	// QueryTx query Transaction by TxStatus,
	// Bcname and Txid are required for this
	rpc QueryTx(TxStatus) returns (TxStatus) {
		option (google.api.http) = {
			post: "/v1/query_tx"
			body: "*"
		};
	}

	// GetBalance get balance of an address,
	// Address is required for this
	rpc GetBalance(AddressStatus) returns (AddressStatus) {
		option (google.api.http) = {
			post: "/v1/get_balance"
			body: "*"
		};
	}
=======
  // GetNetURL return net url
  rpc GetNetURL(CommonIn) returns (RawUrl) {}

  // 新的Select utxos接口, 不需要签名，可以支持选择账户的utxo
  rpc SelectUTXO (UtxoInput) returns(UtxoOutput) {
    option(google.api.http) = {
    post: "/v1/select_utxos_v2"
    body: "*"
    };
  }

  // Native code deploy interface
  rpc DeployNativeCode(DeployNativeCodeRequest) returns (DeployNativeCodeResponse);
  // Native code status
  rpc NativeCodeStatus(NativeCodeStatusRequest) returns (NativeCodeStatusResponse);

  /*
  * DPoS query interface
  */
  //  DposCandidates get all candidates of the tdpos consensus
  rpc DposCandidates(DposCandidatesRequest) returns (DposCandidatesResponse);
  //  DposNominateRecords get all records nominated by an user
  rpc DposNominateRecords(DposNominateRecordsRequest) returns (DposNominateRecordsResponse);
  //  DposNomineeRecords get nominated record of a candidate
  rpc DposNomineeRecords(DposNomineeRecordsRequest) returns (DposNomineeRecordsResponse);
  //  DposVoteRecords get all vote records voted by an user
  rpc DposVoteRecords(DposVoteRecordsRequest) returns (DposVoteRecordsResponse);
  //  DposVotedRecords get all vote records of a candidate
  rpc DposVotedRecords(DposVotedRecordsRequest) returns (DposVotedRecordsResponse);
  //  DposCheckResults get check results of a specific term
  rpc DposCheckResults(DposCheckResultsRequest) returns (DposCheckResultsResponse);
>>>>>>> 3bcf2271

  // DposStatus get dpos status 
  rpc DposStatus(DposStatusRequest) returns (DposStatusResponse);

	// GetAccountByAK get account sets contain a specific address
	rpc GetAccountByAK(AK2AccountRequest) returns (AK2AccountResponse) {
		option (google.api.http) = {
			post: "/v1/get_account_by_ak"
			body: "*"
		};
	}
  
  //预执行合约
  rpc PreExec(InvokeRPCRequest) returns (InvokeRPCResponse);
}

message Header
{
  string logid = 1;  //如果logid没填写，生成一个
  string from_node = 2;  //call rpc client address，客户端可以为空，节点一定要写自己的address
  XChainErrorEnum error = 3;
}

message TxDataAccount
{
  string address = 1;  //地址
  string amount = 2;  //金额
  int64 frozen_height = 3; //冻结高度
}

message TxData {
  Header header = 13;
  // Transaction id
  bytes txid = 1;
  // Block name
  string bcname = 2;
  // Account which start the transaction
  string from_addr = 3;
  // The pk of the account which start the transaction
  string from_pubkey = 4;
  // The sk of the account which start the transaction
  string from_scrkey = 5;
  // if user don't want to provide scrkey, he should sign the txdata into user_sign
  bytes user_sign = 14;
  // The account list accept tx
  repeated TxDataAccount account = 6;
  // Random number used to avoid replay attacks
  string nonce = 8;
  // Timestamp to launch the Tx
  int64 timestamp = 9;
  bytes desc = 12;
  // tx version
  int32 version = 15;
}

message TxStatus
{
  Header header = 1;
  string bcname = 2;
  bytes txid = 3;
  TransactionStatus status = 4;  //当前状态
  int64 distance = 5;  //离主干末端的距离（如果在主干上)
  Transaction tx = 7;
}

message BatchTxs
{
  Header header = 1;
  repeated TxStatus Txs = 2;
}

message Block 
{
  Header header = 1;
  string bcname = 2;
  bytes blockid = 3;
  enum EBlockStatus {
  ERROR = 0;
  TRUNK = 1;
  BRANCH = 2;
  NOEXIST = 3;
  }
  EBlockStatus status = 4;  
  InternalBlock block = 5;
}

message BlockID
{
  Header header = 4;
  string bcname = 1;
  bytes blockid = 2;
  // if need content
  bool need_content = 3;  //是否需要内容
}

message BlockHeight
{
  Header header = 3;
  string bcname = 1;
  int64  height = 2;
}

message CommonReply
{
  Header header = 1;
}

message CommonIn
{
  Header header = 1;
}

message TokenDetail
{
  string bcname = 1;
  string balance = 2;
  XChainErrorEnum error  = 3;
}

message AddressStatus
{
  Header header = 1;
  string address = 2;
  repeated TokenDetail bcs = 3;
}

// Transaction input
message TxInput
{
  // The transaction id referenced to
  bytes ref_txid = 1;
  // The output offset of the transaction referenced to
  int32 ref_offset = 2;
  // The address of the launcher
  bytes from_addr = 5;
  // The amount of the transaction
  bytes amount = 6;
  // Frozen height
  int64 frozen_height = 7;
}

// Transaction output
message TxOutput
{
  // The amount of the transaction
  bytes amount = 1;
  // The address of the launcher
  bytes to_addr = 2;
  // Fronzen height
  int64 frozen_height = 4;
}

// Transaction is the information of the transaction
message Transaction
{
  // txid is the id of this transaction
  bytes txid = 1;
  // the blockid the transaction belong to
  bytes blockid = 2;
  // Transaction input list
  repeated TxInput tx_inputs = 3;
  // Transaction output list
  repeated TxOutput tx_outputs = 4;
  // Transaction description or system contract
  bytes desc = 6;
  // Mining rewards
  bool coinbase = 7;
  // Random number used to avoid replay attacks
  string nonce = 8;
  // Timestamp to launch the transaction
  int64 timestamp = 9;
  // tx format version; tx格式版本号
  int32  version = 10;
  // auto generated tx
  bool autogen = 11;

  repeated TxInputExt tx_inputs_ext = 23;
  repeated TxOutputExt tx_outputs_ext = 24;
  repeated InvokeRequest contract_requests = 25;

  // 权限系统新增字段
  // 交易发起者, 可以是一个Address或者一个Account
  string initiator = 26;
  // 交易发起需要被收集签名的AddressURL集合信息，包括用于utxo转账和用于合约调用
  repeated string auth_require = 27;
  // 交易发起者对交易元数据签名，签名的内容包括auth_require字段
  repeated SignatureInfo initiator_signs = 28;
  // 收集到的签名
  repeated SignatureInfo auth_require_signs = 29;
  // 节点收到tx的时间戳，不参与签名
  int64 received_timestamp = 30;
}

// Ledger metadata
message LedgerMeta
{
  // root block id
  bytes root_blockid = 1;
  // tip block id
  bytes tip_blockid = 2;
  // the height of the trunk
  int64 trunk_height = 3;
  // max block size
  int64 max_block_size = 4;
}

// Utxo metadata
message UtxoMeta
{
  bytes latest_blockid = 1; // utxo vm目前执行到的blockid
  repeated string lock_key_list = 2;
  string utxo_total = 3; //当前utxo vm上的总资产
  int64 avgDelay = 4; //平均上链延时
  int64 unconfirmTxAmount = 5; //待确认交易量
}

// The internal block struct
message InternalBlock
{
  // block version
  int32 version = 1;
  // Random number used to avoid replay attacks
  int32 nonce = 2;
  // blockid generate the hash sign of the block used by sha256
  bytes blockid = 3;
  // pre_hash is the parent blockid of the block
  bytes pre_hash = 4;
  // The miner id
  bytes proposer = 5;
  // The sign which miner signed: blockid + nonce + timestamp
  bytes sign = 6;
  // The pk of the miner
  bytes pubkey =  7;
  // The Merkle Tree root
  bytes merkle_root = 8;
  // The height of the blockchain
  int64 height = 9;
  // Timestamp of the block
  int64 timestamp = 10;
  // Transactions of the block, only txid stored on kv, the detail information stored in another table
  repeated Transaction transactions = 11; 
  // The transaction count of the block
  int32 tx_count = 12;
  //所有交易hash的merkle tree
  repeated bytes merkle_tree = 13;
  int64 curTerm = 16;
  int64 curBlockNum = 17;
  map<string, string> failed_txs = 18;  //txid -> failed reason
  
  //下面的属性会动态变化
  // If the block is on the trunk
  bool in_trunk = 14;
  // Next next block which on trunk
  bytes next_hash = 15;
}

//BlockChain status
message BCStatus
{
  Header header = 1;
  // block name
  string bcname = 2;
  // ledger metadata
  LedgerMeta meta = 3;
  // The information of the longest block
  InternalBlock block = 4;
  // Utox information
  UtxoMeta utxoMeta = 5;
}

message BCTipStatus
{
  Header header = 1;
  bool is_trunk_tip = 2;
}

message BlockChains
{
  Header header = 1;
  repeated string blockchains = 2;
}

message Speeds
{
  map<string, double> SumSpeeds = 1;
  map<string, BCSpeeds> BcSpeeds = 2;
}

message BCSpeeds
{
  map<string, double> BcSpeed = 1;
}

message SystemsStatus
{
  Header header = 1;
  repeated BCStatus bcs_status = 2;
  Speeds speeds = 3;
  repeated string peerUrls = 4;
}

message SystemsStatusReply
{
  Header header = 1;
  SystemsStatus systems_status = 2;
}

// RawUrl return the node's  connect url
message RawUrl
{
  Header header = 1;
  string rawUrl = 2;
}

message Utxo
{
  bytes amount = 1;
  bytes toAddr = 2;
  bytes toPubkey = 3;
  bytes refTxid = 4;
  int32 refOffset = 5;
}

// UtxoInput query info to query utxos
message UtxoInput
{
  Header header = 1;
  // which bcname to select
  string bcname = 2;
  // address to select
  string address = 3;
  // publickey of the address
  string publickey = 4;
  // totalNeed refer the total need utxos to select
  string totalNeed = 5;
  // userSign of input
  bytes userSign = 7;
  // need lock
  bool needLock = 8;
}

// UtxoOutput query results
message UtxoOutput
{
  Header header = 1;
  // outSign return the output
  // bytes outSign = 2;
  // utxo list
  repeated Utxo utxoList = 2;
  // total selected amount
  string totalSelected = 3;
}

message NativeCodeDesc
{
  // native code name
  string name = 1;
  // code version
  string version = 2;
  // digest of binary
  bytes digest = 3;
  //the previous verion 
  string prevVersion = 4;
  // xuper api version
  int32 xuperApiVersion = 5;
}

message WasmCodeDesc
{
  string runtime = 1;
  string compiler = 2;
  bytes digest = 3;
}

message DeployNativeCodeRequest
{
  Header header = 1;
  // chain name
  string bcname = 2;
  // native code desc
  NativeCodeDesc desc = 3;
  // code is the bytes of binary code
  bytes code = 4;
  // the address of deployer
  string address = 5;
  // the public key of deployer
  bytes pubkey = 6;
  // the sign of desc
  bytes sign = 7;
}

message DeployNativeCodeResponse
{
  Header header = 1;
}

message NativeCodeStatus
{
  NativeCodeDesc desc = 1;
  int32 status = 2;
  bool healthy = 3;
}

message NativeCodeStatusRequest
{
  Header header = 1;
  string bcname = 2;
}

message NativeCodeStatusResponse
{
  Header header = 1;
  repeated NativeCodeStatus status = 2;
}

/*
 * DPoS query interface
 */
// 候选人列表接口
message DposCandidatesRequest
{
  Header header = 1;
  string bcname = 2;
}

// 候选人列表返回
message DposCandidatesResponse
{
  Header header = 1;
  repeated string candidatesInfo = 2;
}

// 提名者提名记录请求
message DposNominateRecordsRequest
{
  Header header = 1;
  string bcname = 2;
  string address = 3;
}

// 候选人信息
message DposNominateInfo
{
  string candidate = 1;
  string txid = 2;
}

// 提名者提名记录返回
message DposNominateRecordsResponse
{
  Header header = 1;
  repeated DposNominateInfo nominateRecords = 2;
}

// 候选人被提名记录请求
message DposNomineeRecordsRequest
{
  Header header = 1;
  string bcname = 2;
  string address = 3;
}

// 候选人被提名记录返回
message DposNomineeRecordsResponse
{
  Header header = 1;
  string txid = 2;
}

// 选民投票记录请求
message DposVoteRecordsRequest
{
  Header header = 1;
  string bcname = 2;
  string address = 3;
}

// 选民投票记录
message voteRecord
{
  string candidate = 1;
  string txid = 2;
}

// 选民投票记录返回
message DposVoteRecordsResponse
{
  Header header = 1;
  // 选民投票txid记录
  repeated voteRecord voteTxidRecords = 2;
}

// 候选人被投票记录请求
message DposVotedRecordsRequest
{
  Header header = 1;
  string bcname = 2;
  string address = 3;
}
// 候选人被投票记录
message votedRecord
{
  string voter = 1;
  string txid = 2;
}

// 候选人被投票记录返回
message DposVotedRecordsResponse
{
  Header header = 1;
  // 候选人被投票的txid记录
  repeated votedRecord votedTxidRecords = 2;
}

// 查询检票结果记录请求
message DposCheckResultsRequest
{
  Header header = 1;
  string bcname = 2;
  int64 term = 3;
}

// 查询检票结果记录返回
message DposCheckResultsResponse
{
  Header header = 1;
  int64 term = 2;
  repeated string checkResult = 3;
}

// query dpos consensus current status request
message DposStatusRequest
{
  Header header = 1;
  string bcname = 2;
}

// query dpos consensus current status reply
message DposStatusResponse
{
  Header header = 1;
  DposStatus status = 2;
}

message DposStatus
{ 
  int64 term = 1;
  int64 block_num = 2;
  string proposer = 3;
  int64 proposer_num = 4;
  repeated string checkResult = 5;
}


message InvokeRPCRequest {
  Header header = 1;
  string bcname = 2;
  repeated InvokeRequest requests = 3;
  string initiator = 4;
  repeated string auth_require = 5;
}

message InvokeRPCResponse {
  Header header = 1;
  string bcname = 2;
  InvokeResponse response = 3;
}

//预执行的请求结构
message InvokeRequest {
  string module_name = 1;
  string contract_name = 2;
  string method_name = 3;
  map<string, bytes> args = 4;
  repeated ResourceLimit resource_limits = 5;
}

//预执行的返回结构
message InvokeResponse {
  repeated TxInputExt inputs = 1;
  repeated TxOutputExt outputs = 2;
  repeated bytes response = 3;
  int64 gas_used = 4;
  repeated InvokeRequest requests = 5;
}

//扩展输入
message TxInputExt {
  string bucket = 1;
  bytes key = 2;
  bytes ref_txid = 3;
  int32 ref_offset = 4;
}

//扩展输出
message TxOutputExt{
  string bucket = 1;
  bytes key = 2;
  bytes value = 3;
}

// 签名详情
message SignatureInfo {
  string PublicKey = 1;
  bytes  Sign = 2;
}

// --------   Account and Permission Section --------
enum PermissionRule {
  NULL = 0;       // 无权限控制
  SIGN_THRESHOLD = 1;   // 签名阈值策略
  SIGN_AKSET = 2;     // AKSet签名策略
  SIGN_RATE = 3;    // 签名率策略
  SIGN_SUM = 4;     // 签名个数策略
  CA_SERVER = 5;    // CA服务器鉴权
  COMMUNITY_VOTE = 6;   // 社区治理
}

message PermissionModel {
  PermissionRule rule = 1;
  double acceptValue = 2;  // 取决于用哪种rule, 可以表示签名率，签名数或权重阈值
}

// AK集的表示方法
message AkSet {
  repeated string aks = 1; //一堆公钥
}
message AkSets {
  map<string, AkSet> sets = 1;   // 公钥or账户名集
  string expression = 2;    // 表达式，一期不支持表达式，默认集合内是and，集合间是or
}

// Acl实际使用的结构
message Acl {
  PermissionModel  pm = 1;       // 采用的权限模型
  map<string, double>  aksWeight = 2;  // 公钥or账户名  -> 权重
  AkSets akSets = 3;
}

// 查询Acl
message AclStatus {
  Header header = 1;
  string bcname = 2;
  string accountName = 3;
  string contractName = 4;
  string methodName = 5;
  bool confirmed = 6;
  Acl acl = 7;
}

// Identity authentication request
message IdentityAuth {
  bytes  sign = 1;
  bytes  pubkey = 2;
  string addr = 3;
  string peerID = 4;
  string timestamp = 5;
}

// Identity authentication requests
message IdentityAuths {
  repeated IdentityAuth auth = 1;
}

enum ResourceType {
  CPU = 0;
  MEMORY = 1;
  DISK = 2;
  XFEE = 3; // the fee used in kernel contract
}

message ResourceLimit {
  ResourceType type = 1;
  int64 limit = 2;
}

<<<<<<< HEAD
// Query account contracts request
message GetAccountContractsRequest
{
  Header header = 1;
  string bcname = 2;
  string account = 3;
}

// Query account contracts response
message GetAccountContractsResponse
{
  Header header = 1;
  repeated ContractStatus contracts_status = 2;
}

// Status of a contract
message ContractStatus
{
  string contract_name = 1;
  string txid = 2;
  bytes desc = 3;
  bool is_banned = 4;
=======
message AK2AccountRequest {
	Header header = 1;
	string bcname = 2;
	string address = 3;
}

message AK2AccountResponse {
	Header header = 1;
	string bcname = 2;
	repeated string account = 3;
>>>>>>> 3bcf2271
}<|MERGE_RESOLUTION|>--- conflicted
+++ resolved
@@ -5,34 +5,6 @@
 import "google/api/annotations.proto";
 
 enum XChainErrorEnum {
-<<<<<<< HEAD
-	SUCCESS = 0;
-	UNKNOW_ERROR = 1;
-	CONNECT_REFUSE = 2;
-	NOT_ENOUGH_UTXO_ERROR = 3;
-	UTXOVM_ALREADY_UNCONFIRM_ERROR = 4;
-	UTXOVM_NOT_FOUND_ERROR = 5;
-	INPUT_OUTPUT_NOT_EQUAL_ERROR = 6;
-	TX_NOT_FOUND_ERROR = 7;
-	TX_SIGN_ERROR = 8;
-	BLOCKCHAIN_NOTEXIST = 9;
-	VALIDATE_ERROR = 10;
-	CANNOT_SYNC_BLOCK_ERROR = 11;
-	CONFIRM_BLOCK_ERROR = 12;
-	UTXOVM_PLAY_ERROR = 13;
-	WALK_ERROR = 14;
-	NOT_READY_ERROR = 15;
-	BLOCK_EXIST_ERROR = 16;
-	ROOT_BLOCK_EXIST_ERROR = 17;
-	TX_DUPLICATE_ERROR = 19;
-	SERVICE_REFUSED_ERROR = 20;
-	TXDATA_SIGN_ERROR = 21;
-	TX_SLE_ERROR = 25;
-	TX_FEE_NOT_ENOUGH_ERROR = 26;
-	UTXO_SIGN_ERROR = 28;
-	DPOS_QUERY_ERROR = 31;
-	RWSET_INVALID_ERROR = 33;
-=======
   SUCCESS = 0;
   UNKNOW_ERROR = 1;
   CONNECT_REFUSE = 2;
@@ -59,16 +31,11 @@
   UTXO_SIGN_ERROR = 28;
   DPOS_QUERY_ERROR = 31;
   RWSET_INVALID_ERROR = 33;
->>>>>>> 3bcf2271
   RWACL_INVALID_ERROR = 34;
   GAS_NOT_ENOUGH_ERROR = 35;
   TX_VERSION_INVALID_ERROR = 36;
   COMPLIANCE_CHECK_NOT_APPROVED = 37;
-<<<<<<< HEAD
-
   ACCOUNT_CONTRACT_STATUS_ERROR = 38;
-=======
->>>>>>> 3bcf2271
 }
 
 // TransactionStatus is the status of transaction
@@ -87,7 +54,6 @@
 
 // Xchain is the main interfaces
 service Xchain {
-<<<<<<< HEAD
 	
 	// PostTx post Transaction to a node
 	rpc PostTx(TxStatus) returns (CommonReply) {
@@ -108,21 +74,8 @@
   rpc GetAccountContracts(GetAccountContractsRequest) returns (GetAccountContractsResponse) {
     option (google.api.http) = {
       post: "/v1/get_account_contracts"
-=======
-  // PostTx post Transaction to a node
-  rpc PostTx(TxStatus) returns (CommonReply) {
-  option (google.api.http) = {
-    post: "/v1/post_tx"
-    body: "*"
-    };
-  }
-
-
-  rpc QueryACL(AclStatus) returns (AclStatus) {
-  option (google.api.http) = {
-    post: "/v1/query_acl"
-    body: "*"
-    };
+      body: "*"
+      };
   }
 
   // QueryTx query Transaction by TxStatus,
@@ -187,30 +140,10 @@
   rpc GetSystemStatus(CommonIn) returns (SystemsStatusReply) {
   option (google.api.http) = {
     post: "/v1/get_sysstatus"
->>>>>>> 3bcf2271
       body: "*"
     };
   }
 
-<<<<<<< HEAD
-	// QueryTx query Transaction by TxStatus,
-	// Bcname and Txid are required for this
-	rpc QueryTx(TxStatus) returns (TxStatus) {
-		option (google.api.http) = {
-			post: "/v1/query_tx"
-			body: "*"
-		};
-	}
-
-	// GetBalance get balance of an address,
-	// Address is required for this
-	rpc GetBalance(AddressStatus) returns (AddressStatus) {
-		option (google.api.http) = {
-			post: "/v1/get_balance"
-			body: "*"
-		};
-	}
-=======
   // GetNetURL return net url
   rpc GetNetURL(CommonIn) returns (RawUrl) {}
 
@@ -242,7 +175,6 @@
   rpc DposVotedRecords(DposVotedRecordsRequest) returns (DposVotedRecordsResponse);
   //  DposCheckResults get check results of a specific term
   rpc DposCheckResults(DposCheckResultsRequest) returns (DposCheckResultsResponse);
->>>>>>> 3bcf2271
 
   // DposStatus get dpos status 
   rpc DposStatus(DposStatusRequest) returns (DposStatusResponse);
@@ -919,7 +851,18 @@
   int64 limit = 2;
 }
 
-<<<<<<< HEAD
+message AK2AccountRequest {
+	Header header = 1;
+	string bcname = 2;
+	string address = 3;
+}
+
+message AK2AccountResponse {
+	Header header = 1;
+	string bcname = 2;
+	repeated string account = 3;
+}
+
 // Query account contracts request
 message GetAccountContractsRequest
 {
@@ -942,16 +885,4 @@
   string txid = 2;
   bytes desc = 3;
   bool is_banned = 4;
-=======
-message AK2AccountRequest {
-	Header header = 1;
-	string bcname = 2;
-	string address = 3;
-}
-
-message AK2AccountResponse {
-	Header header = 1;
-	string bcname = 2;
-	repeated string account = 3;
->>>>>>> 3bcf2271
 }